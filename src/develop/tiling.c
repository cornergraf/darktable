--- conflicted
+++ resolved
@@ -164,12 +164,7 @@
 
   /* calculate effective tile size */
   const int tile_wd = width - 2*overlap > 0 ? width - 2*overlap : 1;
-<<<<<<< HEAD
   const int tile_ht = height - 2*overlap > 0 ? height - 2*overlap : 1;
-=======
-  const int tile_ht = height - 2*overlap > 0 ? width - 2*overlap : 1;
->>>>>>> aa9d4ad9
-
 
   /* calculate number of tiles */
   const int tiles_x = width < roi_out->width ? ceilf(roi_out->width /(float)tile_wd) : 1;
@@ -399,11 +394,7 @@
 
   /* calculate effective tile size */
   const int tile_wd = width - 2*overlap > 0 ? width - 2*overlap : 1;
-<<<<<<< HEAD
   const int tile_ht = height - 2*overlap > 0 ? height - 2*overlap : 1;
-=======
-  const int tile_ht = height - 2*overlap > 0 ? width - 2*overlap : 1;
->>>>>>> aa9d4ad9
 
 #if 0 // moved upwards
   /* make sure we have a reasonably effective tile size, else return FALSE and leave it to CPU path */
@@ -413,10 +404,6 @@
     return FALSE;
   }
 #endif
-<<<<<<< HEAD
-=======
-
->>>>>>> aa9d4ad9
 
   /* calculate number of tiles */
   const int tiles_x = width < roi_out->width ? ceilf(roi_out->width /(float)tile_wd) : 1;

--- conflicted
+++ resolved
@@ -81,13 +81,10 @@
   float select_offset_x, select_offset_y;
   int32_t last_selected_idx, selection_origin_idx;
   int button;
-<<<<<<< HEAD
-=======
   int key_jump_offset;
   int using_arrows;
   int key_select;
   int key_select_direction;
->>>>>>> 802f2843
   int layout;
   uint32_t modifiers;
   uint32_t center, pan;
@@ -97,9 +94,6 @@
   int full_preview;
   int full_preview_sticky;
   int32_t full_preview_id;
-<<<<<<< HEAD
-  gboolean offset_changed;
-=======
   int32_t full_preview_rowid;
   int display_focus;
   gboolean offset_changed;
@@ -112,7 +106,6 @@
   dt_focus_cluster_t full_res_focus[49];
 
   int32_t last_mouse_over_id;
->>>>>>> 802f2843
 
   int32_t collection_count;
 
@@ -163,23 +156,6 @@
   return DT_VIEW_LIGHTTABLE;
 }
 
-<<<<<<< HEAD
-typedef enum direction
-{
-  LEFT = 2,
-  RIGHT = 3,
-  UP = 0,
-  DOWN = 1,
-  ZOOM_IN = 4,
-  ZOOM_OUT = 5
-}direction;
-
-void switch_layout_to(dt_library_t *lib, int new_layout)
-{
-  lib->layout = new_layout;
-  
-  if (new_layout == 1) // filemanager
-=======
 typedef enum dt_lighttable_direction_t {
   DIRECTION_UP = 0,
   DIRECTION_DOWN = 1,
@@ -199,48 +175,20 @@
   lib->layout = new_layout;
 
   if(new_layout == 1) // filemanager
->>>>>>> 802f2843
   {
     if(lib->first_visible_zoomable >= 0)
     {
       lib->offset = lib->first_visible_zoomable;
     }
-<<<<<<< HEAD
-    lib->first_visible_zoomable = -1;
-    
+    lib->first_visible_zoomable = 0;
+
     if(lib->center) lib->offset = 0;
     lib->center = 0;
-    
-=======
-    lib->first_visible_zoomable = 0;
-
-    if(lib->center) lib->offset = 0;
-    lib->center = 0;
-
->>>>>>> 802f2843
+
     lib->offset_changed = TRUE;
   }
 }
 
-<<<<<<< HEAD
-static void move_view(dt_library_t *lib, direction dir)
-{
-  const int iir = dt_conf_get_int("plugins/lighttable/images_in_row");
- 
-  switch (dir)
-  {
-    case UP:
-      if (lib->offset >= 1)
-        lib->offset = lib->offset - iir;
-      break;
-    case DOWN:
-      {
-        lib->offset = lib->offset + iir;
-        while(lib->offset >= lib->collection_count)
-          lib->offset -= iir;
-      }
-      break;
-=======
 static void move_view(dt_library_t *lib, dt_lighttable_direction_t dir)
 {
   const int iir = dt_conf_get_int("plugins/lighttable/images_in_row");
@@ -285,7 +233,6 @@
       lib->offset -= lib->offset % iir;
     }
     break;
->>>>>>> 802f2843
     default:
       break;
   }
@@ -296,34 +243,6 @@
 
 /* This function allows the file manager view to zoom "around" the image
  * currently under the mouse cursor, instead of around the top left image */
-<<<<<<< HEAD
-void zoom_around_image(dt_library_t *lib, double pointerx, double pointery, int width, int height, int old_images_in_row, int new_images_in_row)
-{
-  /* calculate which image number (relative to total collection)
-   * is currently under the cursor, i.e. which image is the zoom anchor */
-  float wd = width/(float)old_images_in_row;
-  float ht = width/(float)old_images_in_row;
-  int pi = pointerx / (float)wd;
-  int pj = pointery / (float)ht;  
-    
-  int zoom_anchor_image = lib->offset + pi + (pj * old_images_in_row);
-  
-  // make sure that the don't try to zoom around an image that doesn't exist
-  if (zoom_anchor_image > lib->collection_count)
-    zoom_anchor_image = lib->collection_count;
-  
-  /* calculate which image number (relative to offset) will be
-   * under the cursor after zooming. Then subtract that value 
-   * from the zoom anchor image number to see what the new offset should be */
-  wd = width/(float)new_images_in_row;
-  ht = width/(float)new_images_in_row;
-  pi = pointerx / (float)wd;
-  pj = pointery / (float)ht;
-  
-  lib->offset = zoom_anchor_image - pi - (pj * new_images_in_row);
-  lib->first_visible_filemanager = lib->offset;
-  lib->offset_changed = TRUE;
-=======
 static void zoom_around_image(dt_library_t *lib, double pointerx, double pointery, int width, int height,
                               int old_images_in_row, int new_images_in_row)
 {
@@ -354,7 +273,6 @@
   lib->first_visible_filemanager = lib->offset;
   lib->offset_changed = TRUE;
   lib->images_in_row = new_images_in_row;
->>>>>>> 802f2843
 }
 
 static void _view_lighttable_collection_listener_callback(gpointer instance, gpointer user_data)
@@ -586,16 +504,8 @@
 
   offset_changed = lib->offset_changed;
 
-<<<<<<< HEAD
-  static int oldpan = 0;
-  const int pan = lib->pan;
-
-  const float wd = width/(float)iir;
-  const float ht = width/(float)iir;
-=======
   const float wd = width / (float)iir;
   const float ht = width / (float)iir;
->>>>>>> 802f2843
 
   int pi = pointerx / (float)wd;
   int pj = pointery / (float)ht;
@@ -670,13 +580,6 @@
   }
 
   /* do we have a main query collection statement */
-<<<<<<< HEAD
-  if(!lib->statements.main_query)
-    return;
-  
-  int32_t offset = lib->offset = lib->first_visible_filemanager;
-
-=======
   if(!lib->statements.main_query) return 0;
 
   /* safety check added to be able to work with zoom slider. The
@@ -688,18 +591,13 @@
   int32_t offset = lib->offset
       = MIN(lib->first_visible_filemanager, ((lib->collection_count + iir - 1) / iir - 1) * iir);
 
->>>>>>> 802f2843
   int32_t drawing_offset = 0;
   if(offset < 0)
   {
     drawing_offset = offset;
     offset = 0;
   }
-<<<<<<< HEAD
-  
-=======
-
->>>>>>> 802f2843
+
   /* update scroll borders */
   int shown_rows = ceilf((float)lib->collection_count / iir);
   if(iir > 1) shown_rows += max_rows - 2;
@@ -741,12 +639,6 @@
   }
 
 end_query_cache:
-<<<<<<< HEAD
-  cairo_save(cr);
-
-  int current_image =0;
-  
-=======
   mouse_over_id = -1;
   cairo_save(cr);
   int current_image = 0;
@@ -756,7 +648,6 @@
   {
     before_mouse_over_id = dt_control_get_mouse_over_id();
   }
->>>>>>> 802f2843
   for(int row = 0; row < max_rows; row++)
   {
     for(int col = 0; col < max_cols; col++)
@@ -776,22 +667,6 @@
       id = query_ids[current_image];
       current_image++;
 
-<<<<<<< HEAD
-      /* skip drawing images until we reach a non-negative offset. 
-       * This is needed for zooming, so that the image under the 
-       * mouse cursor can stay there. */
-      if (drawing_offset < 0)
-      {
-        drawing_offset++;
-        cairo_translate(cr, wd, 0.0f);
-        continue; 
-      }
-
-      id = query_ids[current_image];
-      current_image++;
-      
-=======
->>>>>>> 802f2843
       if(id > 0)
       {
         if(iir == 1 && row) continue;
@@ -905,17 +780,10 @@
   {
     for(int col = 0; col < max_cols; col++)
     {
-<<<<<<< HEAD
-      /* skip drawing images until we reach a non-negative offset. 
-       * This is needed for zooming, so that the image under the 
-       * mouse cursor can be stay there. */
-      if (drawing_offset < 0)
-=======
       /* skip drawing images until we reach a non-negative offset.
        * This is needed for zooming, so that the image under the
        * mouse cursor can be stay there. */
       if(drawing_offset < 0)
->>>>>>> 802f2843
       {
         drawing_offset++;
         cairo_translate(cr, wd, 0.0f);
@@ -923,13 +791,8 @@
       }
 
       id = query_ids[current_image];
-<<<<<<< HEAD
-     
-      
-=======
-
-
->>>>>>> 802f2843
+
+
       if(id > 0)
       {
         const dt_image_t *image = dt_image_cache_get(darktable.image_cache, id, 'r');
@@ -983,11 +846,7 @@
           neighbour_group = -1;
           if(col > 0 && current_image > 0)
           {
-<<<<<<< HEAD
-            int _id = query_ids[current_image-1];
-=======
             int _id = query_ids[current_image - 1];
->>>>>>> 802f2843
             if(_id > 0)
             {
               const dt_image_t *_img = dt_image_cache_get(darktable.image_cache, _id, 'r');
@@ -1004,11 +863,7 @@
           neighbour_group = -1;
           if(row < max_rows - 1)
           {
-<<<<<<< HEAD
-            int _id = query_ids[current_image+iir];
-=======
             int _id = query_ids[current_image + iir];
->>>>>>> 802f2843
             if(_id > 0)
             {
               const dt_image_t *_img = dt_image_cache_get(darktable.image_cache, _id, 'r');
@@ -1025,11 +880,7 @@
           neighbour_group = -1;
           if(col < max_cols - 1)
           {
-<<<<<<< HEAD
-            int _id = query_ids[current_image+1];
-=======
             int _id = query_ids[current_image + 1];
->>>>>>> 802f2843
             if(_id > 0)
             {
               const dt_image_t *_img = dt_image_cache_get(darktable.image_cache, _id, 'r');
@@ -1047,11 +898,7 @@
         }
 
         cairo_restore(cr);
-<<<<<<< HEAD
-        current_image ++;
-=======
         current_image++;
->>>>>>> 802f2843
       }
       else
         goto escape_border_loop;
@@ -1454,32 +1301,6 @@
     g_free(stmt_string);
     sqlite3_finalize(stmt);
 
-<<<<<<< HEAD
-    lib->image_over = DT_VIEW_DESERT;
-    cairo_set_source_rgb (cr, .1, .1, .1);
-    cairo_paint(cr);
-    dt_view_image_expose(&(lib->image_over), lib->full_preview_id, cr, width, height, 1, pointerx, pointery, TRUE);
-}
-
-void expose(dt_view_t *self, cairo_t *cr, int32_t width, int32_t height, int32_t pointerx, int32_t pointery)
-{
-  const double start = dt_get_wtime();
-
-  // Let's show full preview if in that state...
-  dt_library_t *lib = (dt_library_t *)self->data;
-  
-  /* TODO: instead of doing a check here, the call to switch_layout_to
-     should be done in the place where the layout was actually changed. */
-  const int new_layout = dt_conf_get_int("plugins/lighttable/layout");
-  if (lib->layout != new_layout) switch_layout_to(lib, new_layout);
-    
-  if( lib->full_preview_id!=-1 )
-  {
-    expose_full_preview(self, cr, width, height, pointerx, pointery);
-  }
-  else // we do pass on expose to manager or zoomable
-  {
-=======
     if(preload)
     {
       dt_mipmap_size_t mip = dt_mipmap_cache_get_matching_size(darktable.mipmap_cache, width, height);
@@ -1622,7 +1443,6 @@
   }
   else // we do pass on expose to manager or zoomable
   {
->>>>>>> 802f2843
     switch(new_layout)
     {
       case 1: // file manager
@@ -1988,10 +1808,6 @@
   const int layout = dt_conf_get_int("plugins/lighttable/layout");
   if(lib->full_preview_id > -1)
   {
-<<<<<<< HEAD
-    if(up) move_view(lib, UP);
-    else   move_view(lib, DOWN);;
-=======
     if(up)
       lib->track = -DT_LIBRARY_MAX_ZOOM;
     else
@@ -2003,7 +1819,6 @@
       move_view(lib, DIRECTION_UP);
     else
       move_view(lib, DIRECTION_DOWN);
->>>>>>> 802f2843
   }
   else
   {
@@ -2013,28 +1828,16 @@
       zoom--;
       if(zoom < 1)
         zoom = 1;
-<<<<<<< HEAD
-      else
-       zoom_around_image(lib, x, y, self->width, self->height, zoom+1, zoom);
-=======
       else if(layout == 1)
         zoom_around_image(lib, x, y, self->width, self->height, zoom + 1, zoom);
->>>>>>> 802f2843
     }
     else
     {
       zoom++;
-<<<<<<< HEAD
-      if(zoom > 2*DT_LIBRARY_MAX_ZOOM)
-        zoom = 2*DT_LIBRARY_MAX_ZOOM;
-      else
-        zoom_around_image(lib, x, y, self->width, self->height, zoom-1, zoom);
-=======
       if(zoom > 2 * DT_LIBRARY_MAX_ZOOM)
         zoom = 2 * DT_LIBRARY_MAX_ZOOM;
       else if(layout == 1)
         zoom_around_image(lib, x, y, self->width, self->height, zoom - 1, zoom);
->>>>>>> 802f2843
     }
     dt_view_lighttable_set_zoom(darktable.view_manager, zoom);
   }
@@ -2359,10 +2162,6 @@
 
   if (key == GDK_KEY_Shift_L || key == GDK_KEY_Shift_R)
   {
-<<<<<<< HEAD
-    if(layout == 1 && zoom == 1) move_view(lib, UP);
-    else lib->track = -1;
-=======
     lib->key_select = 1;
   }
 
@@ -2386,17 +2185,12 @@
     }
     else
       lib->track = -1;
->>>>>>> 802f2843
     return 1;
   }
 
   //if(key == accels->lighttable_right.accel_key && state == accels->lighttable_right.accel_mods)
   if((key == accels->lighttable_right.accel_key && state == accels->lighttable_right.accel_mods) || (key == accels->lighttable_right.accel_key && layout == 1 && zoom != 1))
   {
-<<<<<<< HEAD
-    if(layout == 1 && zoom == 1) move_view(lib, DOWN);
-    else lib->track = 1;
-=======
     if(lib->full_preview_id > -1)
       lib->track = +DT_LIBRARY_MAX_ZOOM;
     else if(layout == 1)
@@ -2415,16 +2209,11 @@
     }
     else
       lib->track = 1;
->>>>>>> 802f2843
     return 1;
   }
 
   if((key == accels->lighttable_up.accel_key && state == accels->lighttable_up.accel_mods) || (key == accels->lighttable_up.accel_key && layout == 1 && zoom != 1))
   {
-<<<<<<< HEAD
-    if(layout == 1) move_view(lib, UP);
-    else lib->track = -DT_LIBRARY_MAX_ZOOM;
-=======
     if(lib->full_preview_id > -1)
       lib->track = -DT_LIBRARY_MAX_ZOOM;
     else if(layout == 1)
@@ -2441,16 +2230,11 @@
     }
     else
       lib->track = -DT_LIBRARY_MAX_ZOOM;
->>>>>>> 802f2843
     return 1;
   }
 
   if((key == accels->lighttable_down.accel_key && state == accels->lighttable_down.accel_mods) || (key == accels->lighttable_down.accel_key && layout == 1 && zoom != 1))
   {
-<<<<<<< HEAD
-    if(layout == 1) move_view(lib, DOWN);
-    else lib->track = DT_LIBRARY_MAX_ZOOM;
-=======
     if(lib->full_preview_id > -1)
       lib->track = +DT_LIBRARY_MAX_ZOOM;
     else if(layout == 1)
@@ -2468,7 +2252,6 @@
     }
     else
       lib->track = DT_LIBRARY_MAX_ZOOM;
->>>>>>> 802f2843
     return 1;
   }
 
@@ -2478,34 +2261,6 @@
     return 1;
   }
 
-<<<<<<< HEAD
-  return 0;
-}
-
-void border_scrolled(dt_view_t *view, double x, double y, int which, int up)
-{
-  dt_library_t *lib = (dt_library_t *)view->data;
-  int layout = lib->layout;
-  if (layout == 1)
-  {
-    move_view(lib, which);
-  }
-  else
-  {
-    if(which == 0 || which == 1)
-    {
-      if(up) lib->track = -DT_LIBRARY_MAX_ZOOM;
-      else   lib->track =  DT_LIBRARY_MAX_ZOOM;
-    }
-    else if(which == 2 || which == 3)
-    {
-      if(up) lib->track = -1;
-      else   lib->track =  1;
-    }
-  }
-  
-  dt_control_queue_redraw();
-=======
   if(key == accels->global_zoom_in.accel_key && state == accels->global_zoom_in.accel_mods)
   {
     zoom--;
@@ -2525,7 +2280,6 @@
   }
 
   return 0;
->>>>>>> 802f2843
 }
 
 void init_key_accels(dt_view_t *self)

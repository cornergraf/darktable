--- conflicted
+++ resolved
@@ -1350,8 +1350,7 @@
 }
 
 
-<<<<<<< HEAD
-=======
+/*
 void dt_control_restore_gui_settings(dt_ctl_gui_mode_t mode)
 {
   if(mode==DT_MODE_NONE) return;
@@ -1383,31 +1382,31 @@
 void dt_control_save_gui_settings(dt_ctl_gui_mode_t mode)
 {
   int8_t bit;
-  /* store header panel visible state */
+  // store header panel visible state
   bit = dt_conf_get_int("ui_last/panel_header");
   if(dt_ui_panel_visible(darktable.gui->ui, DT_UI_PANEL_LEFT)) bit |= 1<<mode;
   else bit &= ~(1<<mode);
   dt_conf_set_int("ui_last/panel_header",bit);
 
-  /* store left panel visible state */
+  // store left panel visible state
   bit = dt_conf_get_int("ui_last/panel_left");
   if(dt_ui_panel_visible(darktable.gui->ui, DT_UI_PANEL_LEFT)) bit |= 1<<mode;
   else bit &= ~(1<<mode);
   dt_conf_set_int("ui_last/panel_left",bit);
 
-  /* store right panel visible state */
+  // store right panel visible state
   bit = dt_conf_get_int("ui_last/panel_right");
   if(dt_ui_panel_visible(darktable.gui->ui, DT_UI_PANEL_RIGHT)) bit |= 1<<mode;
   else bit &= ~(1<<mode);
   dt_conf_set_int("ui_last/panel_right",bit);
 
-  /* store top panel visible state */
+  // store top panel visible state
   bit = dt_conf_get_int("ui_last/panel_top");
   if(dt_ui_panel_visible(darktable.gui->ui, DT_UI_PANEL_CENTER_TOP)) bit |= 1<<mode;
   else bit &= ~(1<<mode);
   dt_conf_set_int("ui_last/panel_top",bit);
 
-  /* store bottom panel visible state */
+  // store bottom panel visible state
   bit = dt_conf_get_int("ui_last/panel_bottom");
   if(dt_ui_panel_visible(darktable.gui->ui, DT_UI_PANEL_CENTER_BOTTOM)) bit |= 1<<mode;
   else bit &= ~(1<<mode);
@@ -1415,8 +1414,8 @@
 
 
 }
-
->>>>>>> f9a8337e
+*/
+
 int dt_control_key_pressed_override(guint key, guint state)
 {
   dt_control_accels_t* accels = &darktable.control->accels;
@@ -1427,9 +1426,17 @@
   if(key == accels->global_sideborders.accel_key
      && state == accels->global_sideborders.accel_mods)
   {
+// TODO LGU
+// HEAD
     /* toggle panel viewstate */
     dt_ui_toggle_panels_visibility(darktable.gui->ui);
     
+/* ====
+    gboolean visible = dt_ui_panel_visible(darktable.gui->ui, DT_UI_PANEL_LEFT);
+    dt_ui_panel_show(darktable.gui->ui, DT_UI_PANEL_LEFT, !visible);
+    dt_ui_panel_show(darktable.gui->ui, DT_UI_PANEL_RIGHT, !visible);
+>> detachable */
+
     /* trigger invalidation of centerview to reprocess pipe */
     dt_dev_invalidate(darktable.develop);
 

/*
    This file is part of darktable,
    copyright (c) 2009--2010 johannes hanika.

    darktable is free software: you can redistribute it and/or modify
    it under the terms of the GNU General Public License as published by
    the Free Software Foundation, either version 3 of the License, or
    (at your option) any later version.

    darktable is distributed in the hope that it will be useful,
    but WITHOUT ANY WARRANTY; without even the implied warranty of
    MERCHANTABILITY or FITNESS FOR A PARTICULAR PURPOSE.  See the
    GNU General Public License for more details.

    You should have received a copy of the GNU General Public License
    along with darktable.  If not, see <http://www.gnu.org/licenses/>.
*/

#ifdef HAVE_CONFIG_H
#include "config.h"
#endif
#include "common/darktable.h"
#include "common/debug.h"
#include "develop/blend.h"
#include "develop/develop.h"
#include "gui/gtk.h"
#include <stdlib.h>


static const int   dt_gui_presets_exposure_value_cnt = 24;
static const float dt_gui_presets_exposure_value[] =
{
  0., 1./8000, 1./4000, 1./2000, 1./1000, 1./1000, 1./500, 1./250, 1./125, 1./60, 1./30, 1./15,
  1./15, 1./8, 1./4, 1./2, 1, 2, 4, 8, 15, 30, 60, FLT_MAX
};
static const char* dt_gui_presets_exposure_value_str[] =
{
  "0", "1/8000", "1/4000", "1/2000", "1/1000", "1/1000", "1/500", "1/250", "1/125", "1/60", "1/30", "1/15",
  "1/15", "1/8", "1/4", "1/2", "1\"", "2\"", "4\"", "8\"", "15\"", "30\"", "60\"", "+"
};
static const int   dt_gui_presets_aperture_value_cnt = 19;
static const float dt_gui_presets_aperture_value[] = {0, 0.5, 0.7, 1.0, 1.4, 2.0, 2.8, 4.0, 5.6, 8.0, 11.0, 16.0,
    22.0, 32.0, 45.0, 64.0, 90.0, 128.0, FLT_MAX
                                                     };
static const char* dt_gui_presets_aperture_value_str[] = {"f/0", "f/0.5", "f/0.7", "f/1.0", "f/1.4", "f/2",
    "f/2.8", "f/4", "f/5.6", "f/8", "f/11", "f/16", "f/22", "f/32", "f/45", "f/64", "f/90", "f/128", "f/+"
                                                         };

typedef struct dt_gui_presets_edit_dialog_t
{
  dt_iop_module_t *module;
  GtkEntry *name, *description;
  GtkCheckButton *autoapply, *filter;
  GtkBox *details;
  GtkEntry *model, *maker, *lens;
  GtkSpinButton *iso_min, *iso_max;
  GtkComboBox *exposure_min, *exposure_max;
  GtkComboBox *aperture_min, *aperture_max;
  GtkSpinButton *focal_length_min, *focal_length_max;
}
dt_gui_presets_edit_dialog_t;

void dt_gui_presets_init()
{
  // this is also called for non-gui applications linking to libdarktable!
  // so beware, don't use any darktable.gui stuff here .. (or change this behaviour it in darktable.c)
  // create table or fail if it is already there.
<<<<<<< HEAD
  sqlite3_exec(dt_database_get(darktable.db), "create table presets "
               "(name varchar, description varchar, operation varchar, op_params blob, enabled integer, "
=======
  sqlite3_exec(darktable.db, "create table presets "
               "(name varchar, description varchar, operation varchar, op_version integer, op_params blob, enabled integer, "
>>>>>>> fdab9586
               "blendop_params blob, "
               "model varchar, maker varchar, lens varchar, "
               "iso_min real, iso_max real, exposure_min real, exposure_max real, aperture_min real, aperture_max real, "
               "focal_length_min real, focal_length_max real, "
               "writeprotect integer, autoapply integer, filter integer, def integer, isldr integer)", NULL, NULL, NULL);

  // add the op_version field; fail silently if it's already there
  sqlite3_exec(darktable.db, "alter table presets add column op_version integer", NULL, NULL, NULL);

  // remove auto generated presets from plugins, not the user included ones.
  DT_DEBUG_SQLITE3_EXEC(dt_database_get(darktable.db), "delete from presets where writeprotect=1", NULL, NULL, NULL);
}

void dt_gui_presets_add_generic(const char *name, dt_dev_operation_t op, const int32_t version, const void *params, const int32_t params_size, const int32_t enabled)
{
  sqlite3_stmt *stmt;
  dt_develop_blend_params_t default_blendop_params = {DEVELOP_BLEND_DISABLED,100.0,0};
<<<<<<< HEAD
  DT_DEBUG_SQLITE3_PREPARE_V2(dt_database_get(darktable.db), "delete from presets where name=?1 and operation=?2", -1, &stmt, NULL);
=======
  DT_DEBUG_SQLITE3_PREPARE_V2(darktable.db, "delete from presets where name=?1 and operation=?2 and op_version=?3", -1, &stmt, NULL);
>>>>>>> fdab9586
  DT_DEBUG_SQLITE3_BIND_TEXT(stmt, 1, name, strlen(name), SQLITE_TRANSIENT);
  DT_DEBUG_SQLITE3_BIND_TEXT(stmt, 2, op, strlen(op), SQLITE_TRANSIENT);
  DT_DEBUG_SQLITE3_BIND_INT(stmt, 3, version);
  sqlite3_step(stmt);
  sqlite3_finalize(stmt);
<<<<<<< HEAD
  DT_DEBUG_SQLITE3_PREPARE_V2(dt_database_get(darktable.db), "insert into presets (name, description ,operation, op_params, enabled, blendop_params, model, maker, lens, "
=======
  DT_DEBUG_SQLITE3_PREPARE_V2(darktable.db, "insert into presets (name, description, operation, op_version, op_params, enabled, blendop_params, model, maker, lens, "
>>>>>>> fdab9586
             "iso_min, iso_max, exposure_min, exposure_max, aperture_min, aperture_max, focal_length_min, focal_length_max, "
             "writeprotect, autoapply, filter, def, isldr) "
             "values (?1, '', ?2, ?3, ?4, ?5, ?6, '%', '%', '%', 0, 51200, 0, 10000000, 0, 100000000, 0, 1000, 1, 0, 0, 0, 0)", -1, &stmt, NULL);
  DT_DEBUG_SQLITE3_BIND_TEXT(stmt, 1, name, strlen(name), SQLITE_TRANSIENT);
  DT_DEBUG_SQLITE3_BIND_TEXT(stmt, 2, op, strlen(op), SQLITE_TRANSIENT);
  DT_DEBUG_SQLITE3_BIND_INT(stmt, 3, version);
  DT_DEBUG_SQLITE3_BIND_BLOB(stmt, 4, params, params_size, SQLITE_TRANSIENT);
  DT_DEBUG_SQLITE3_BIND_INT(stmt, 5, enabled);
  DT_DEBUG_SQLITE3_BIND_BLOB(stmt, 6, &default_blendop_params, sizeof(dt_develop_blend_params_t), SQLITE_TRANSIENT);
  sqlite3_step(stmt);
  sqlite3_finalize(stmt);
}

static gchar*
get_preset_name(GtkMenuItem *menuitem)
{
  const gchar *name = gtk_label_get_label(GTK_LABEL(gtk_bin_get_child(GTK_BIN(menuitem))));
  const gchar *c = name;
  // remove <-> markup tag at beginning.
  if(*c == '<')
  {
    while(*c != '>') c++;
    c++;
  }
  gchar *pn = g_strdup(c);
  gchar *c2 = pn;
  // possibly remove trailing <-> markup tag
  while(*c2 != '<' && *c2 != '\0') c2++;
  if(*c2 == '<') *c2 = '\0';
  c2 = g_strrstr(pn, _("(default)"));
  if(c2 && c2 > pn) *(c2-1) = '\0';
  return pn;
}

static gchar*
get_active_preset_name(dt_iop_module_t *module)
{
  sqlite3_stmt *stmt;
<<<<<<< HEAD
  DT_DEBUG_SQLITE3_PREPARE_V2(dt_database_get(darktable.db), "select name, op_params, blendop_params, writeprotect from presets where operation=?1", -1, &stmt, NULL);
=======
  DT_DEBUG_SQLITE3_PREPARE_V2(darktable.db, "select name, op_params, blendop_params, writeprotect from presets where operation=?1 and op_version=?2", -1, &stmt, NULL);
>>>>>>> fdab9586
  DT_DEBUG_SQLITE3_BIND_TEXT(stmt, 1, module->op, strlen(module->op), SQLITE_TRANSIENT);
  DT_DEBUG_SQLITE3_BIND_INT(stmt, 2, module->version());
  gchar *name = NULL;
  // collect all presets for op from db
  while(sqlite3_step(stmt) == SQLITE_ROW)
  {
    void *op_params = (void *)sqlite3_column_blob(stmt, 1);
    int32_t op_params_size = sqlite3_column_bytes(stmt, 1);
    void *blendop_params = (void *)sqlite3_column_blob(stmt, 2);
    int32_t bl_params_size = sqlite3_column_bytes(stmt, 2);
    if(!memcmp(module->params, op_params, MIN(op_params_size, module->params_size)) && 
       !memcmp(module->blend_params, blendop_params, MIN(bl_params_size, sizeof(dt_develop_blend_params_t))))
    {
      name = g_strdup((char *)sqlite3_column_text(stmt, 0));
      break;
    }
  }
  sqlite3_finalize(stmt);
  return name;
}

static void
menuitem_delete_preset (GtkMenuItem *menuitem, dt_iop_module_t *module)
{
  sqlite3_stmt *stmt;
  gchar *name = get_active_preset_name(module);
  if(name == NULL) return;
<<<<<<< HEAD
  DT_DEBUG_SQLITE3_PREPARE_V2(dt_database_get(darktable.db), "delete from presets where name=?1 and operation=?2 and writeprotect=0", -1, &stmt, NULL);
=======
  DT_DEBUG_SQLITE3_PREPARE_V2(darktable.db, "delete from presets where name=?1 and operation=?2 and op_version=?3 and writeprotect=0", -1, &stmt, NULL);
>>>>>>> fdab9586
  DT_DEBUG_SQLITE3_BIND_TEXT(stmt, 1, name, strlen(name), SQLITE_TRANSIENT);
  DT_DEBUG_SQLITE3_BIND_TEXT(stmt, 2, module->op, strlen(module->op), SQLITE_TRANSIENT);
  DT_DEBUG_SQLITE3_BIND_INT(stmt, 3, module->version());
  sqlite3_step(stmt);
  sqlite3_finalize(stmt);
  g_free(name);
}

static void
edit_preset_response(GtkDialog *dialog, gint response_id, dt_gui_presets_edit_dialog_t *g)
{
  // commit all the user input fields
  sqlite3_stmt *stmt;
<<<<<<< HEAD
  DT_DEBUG_SQLITE3_PREPARE_V2(dt_database_get(darktable.db), "insert into presets (name, description, operation, op_params, enabled, blendop_params, "
=======
  DT_DEBUG_SQLITE3_PREPARE_V2(darktable.db, "insert into presets (name, description, operation, op_version, op_params, enabled, blendop_params, "
>>>>>>> fdab9586
          "model, maker, lens, iso_min, iso_max, exposure_min, exposure_max, aperture_min, aperture_max, "
          "focal_length_min, focal_length_max, writeprotect, autoapply, filter, def, isldr) "
          "values (?1, ?2, ?3, ?4, ?5, ?6, ?7, ?8, ?9, ?10, ?11, ?12, ?13, ?14, ?15, ?16, ?17, ?18, 0, ?19, ?20, 0, 0)", -1, &stmt, NULL);
  DT_DEBUG_SQLITE3_BIND_TEXT(stmt, 1, gtk_entry_get_text(g->name), strlen(gtk_entry_get_text(g->name)), SQLITE_TRANSIENT);
  DT_DEBUG_SQLITE3_BIND_TEXT(stmt, 2, gtk_entry_get_text(g->description), strlen(gtk_entry_get_text(g->description)), SQLITE_TRANSIENT);
  DT_DEBUG_SQLITE3_BIND_TEXT(stmt, 3, g->module->op, strlen(g->module->op), SQLITE_TRANSIENT);
  DT_DEBUG_SQLITE3_BIND_INT(stmt, 4, g->module->version() );
  DT_DEBUG_SQLITE3_BIND_BLOB(stmt, 5, g->module->params, g->module->params_size, SQLITE_TRANSIENT);
  DT_DEBUG_SQLITE3_BIND_INT(stmt, 6, g->module->enabled);
  DT_DEBUG_SQLITE3_BIND_BLOB(stmt, 7, g->module->blend_params, sizeof(dt_develop_blend_params_t), SQLITE_TRANSIENT);
  DT_DEBUG_SQLITE3_BIND_TEXT(stmt, 8, gtk_entry_get_text(g->model), strlen(gtk_entry_get_text(g->model)), SQLITE_TRANSIENT);
  DT_DEBUG_SQLITE3_BIND_TEXT(stmt, 9, gtk_entry_get_text(g->maker), strlen(gtk_entry_get_text(g->maker)), SQLITE_TRANSIENT);
  DT_DEBUG_SQLITE3_BIND_TEXT(stmt, 10, gtk_entry_get_text(g->lens), strlen(gtk_entry_get_text(g->lens)), SQLITE_TRANSIENT);
  DT_DEBUG_SQLITE3_BIND_DOUBLE(stmt,  11, gtk_spin_button_get_value(g->iso_min));
  DT_DEBUG_SQLITE3_BIND_DOUBLE(stmt, 12, gtk_spin_button_get_value(g->iso_max));
  DT_DEBUG_SQLITE3_BIND_DOUBLE(stmt, 13, dt_gui_presets_exposure_value[gtk_combo_box_get_active(g->exposure_min)]);
  DT_DEBUG_SQLITE3_BIND_DOUBLE(stmt, 14, dt_gui_presets_exposure_value[gtk_combo_box_get_active(g->exposure_max)]);
  DT_DEBUG_SQLITE3_BIND_DOUBLE(stmt, 15, dt_gui_presets_aperture_value[gtk_combo_box_get_active(g->aperture_min)]);
  DT_DEBUG_SQLITE3_BIND_DOUBLE(stmt, 16, dt_gui_presets_aperture_value[gtk_combo_box_get_active(g->aperture_max)]);
  DT_DEBUG_SQLITE3_BIND_DOUBLE(stmt, 17, gtk_spin_button_get_value(g->focal_length_min));
  DT_DEBUG_SQLITE3_BIND_DOUBLE(stmt, 18, gtk_spin_button_get_value(g->focal_length_max));
  DT_DEBUG_SQLITE3_BIND_INT(stmt, 19, gtk_toggle_button_get_active(GTK_TOGGLE_BUTTON(g->autoapply)));
  DT_DEBUG_SQLITE3_BIND_INT(stmt, 20, gtk_toggle_button_get_active(GTK_TOGGLE_BUTTON(g->filter)));
  sqlite3_step(stmt);
  sqlite3_finalize(stmt);

  gtk_widget_destroy(GTK_WIDGET(dialog));
  free(g);
}

static void
check_buttons_activated (GtkCheckButton *button, dt_gui_presets_edit_dialog_t *g)
{
  if(gtk_toggle_button_get_active(GTK_TOGGLE_BUTTON(g->autoapply)) || gtk_toggle_button_get_active(GTK_TOGGLE_BUTTON(g->filter)))
  {
    gtk_widget_set_visible(GTK_WIDGET(g->details), TRUE);
    gtk_widget_set_no_show_all(GTK_WIDGET(g->details), FALSE);
    gtk_widget_show_all (GTK_WIDGET(g->details));
    gtk_widget_set_no_show_all(GTK_WIDGET(g->details), TRUE);
  }
  else
    gtk_widget_set_visible(GTK_WIDGET(g->details), FALSE);
}

static void
edit_preset (const char *name_in, dt_iop_module_t *module)
{
  gchar *name = NULL;
  if(name_in == NULL)
  {
    name = get_active_preset_name(module);
    if(name == NULL) return;
  }
  else name = g_strdup(name_in);

  GtkWidget *dialog;
  /* Create the widgets */
  char title[1024];
  GtkWidget *window = dt_ui_main_window(darktable.gui->ui);
  snprintf(title, 1024, _("edit `%s' for module `%s'"), name, module->name());
  dialog = gtk_dialog_new_with_buttons (title,
                                        GTK_WINDOW(window),
                                        GTK_DIALOG_DESTROY_WITH_PARENT,
                                        GTK_STOCK_OK,
                                        GTK_RESPONSE_NONE,
                                        NULL);
  GtkContainer *content_area = GTK_CONTAINER(gtk_dialog_get_content_area (GTK_DIALOG (dialog)));
  GtkWidget *alignment = gtk_alignment_new(0.5, 0.5, 1.0, 1.0);
  gtk_alignment_set_padding(GTK_ALIGNMENT(alignment), 5, 5, 5, 5);
  gtk_container_add (content_area, alignment);
  GtkBox *box = GTK_BOX(gtk_vbox_new(FALSE, 5));
  gtk_container_add (GTK_CONTAINER(alignment), GTK_WIDGET(box));
  GtkWidget *label;
  // GtkBox *vbox1 = GTK_BOX(gtk_vbox_new(TRUE, 5));

  GtkBox *vbox2 = GTK_BOX(gtk_vbox_new(TRUE, 5));
  GtkBox *vbox3 = GTK_BOX(gtk_vbox_new(TRUE, 5));
  GtkBox *vbox4 = GTK_BOX(gtk_vbox_new(TRUE, 5));

  dt_gui_presets_edit_dialog_t *g = (dt_gui_presets_edit_dialog_t *)malloc(sizeof(dt_gui_presets_edit_dialog_t));
  g->module = module;
  g->name = GTK_ENTRY(gtk_entry_new());
  gtk_entry_set_text(g->name, name);
  gtk_box_pack_start(box, GTK_WIDGET(g->name), FALSE, FALSE, 0);
  g_object_set(G_OBJECT(g->name), "tooltip-text", _("name of the preset"), (char *)NULL);

  g->description = GTK_ENTRY(gtk_entry_new());
  gtk_box_pack_start(box, GTK_WIDGET(g->description), FALSE, FALSE, 0);
  g_object_set(G_OBJECT(g->description), "tooltip-text", _("description or further information"), (char *)NULL);

  g->autoapply = GTK_CHECK_BUTTON(gtk_check_button_new_with_label(_("auto apply this preset to matching images")));
  gtk_box_pack_start(box, GTK_WIDGET(g->autoapply), FALSE, FALSE, 0);
  g->filter = GTK_CHECK_BUTTON(gtk_check_button_new_with_label(_("only show this preset for matching images")));
  g_object_set(G_OBJECT(g->filter), "tooltip-text", _("be very careful with this option. this might be the last time you see your preset."), (char *)NULL);
  gtk_box_pack_start(box, GTK_WIDGET(g->filter), FALSE, FALSE, 0);
  g_signal_connect(G_OBJECT(g->autoapply), "toggled", G_CALLBACK(check_buttons_activated), g);
  g_signal_connect(G_OBJECT(g->filter),    "toggled", G_CALLBACK(check_buttons_activated), g);

  g->details   = GTK_BOX(gtk_hbox_new(FALSE, 0));
  GtkBox *hbox = GTK_BOX(gtk_hbox_new(TRUE, 5));
  gtk_box_pack_start(box,  GTK_WIDGET(g->details),  FALSE, FALSE, 0);
  gtk_box_pack_start(g->details, GTK_WIDGET(hbox),  FALSE, FALSE, 0);
  gtk_box_pack_start(hbox, GTK_WIDGET(vbox2), TRUE, TRUE, 0);
  gtk_box_pack_start(hbox, GTK_WIDGET(vbox3), TRUE, TRUE, 0);
  gtk_box_pack_start(hbox, GTK_WIDGET(vbox4), TRUE, TRUE, 0);

  // model, maker, lens
  g->model = GTK_ENTRY(gtk_entry_new());
  g_object_set(G_OBJECT(g->model), "tooltip-text", _("string to match model (use % as wildcard)"), (char *)NULL);
  label = gtk_label_new(_("model"));
  gtk_misc_set_alignment(GTK_MISC(label), 0.0, 0.5);
  gtk_box_pack_start(vbox2, label, FALSE, FALSE, 0);
  gtk_box_pack_start(vbox3, GTK_WIDGET(g->model), FALSE, FALSE, 0);
  gtk_box_pack_start(vbox4, gtk_label_new(""), FALSE, FALSE, 0);
  g->maker = GTK_ENTRY(gtk_entry_new());
  g_object_set(G_OBJECT(g->maker), "tooltip-text", _("string to match maker (use % as wildcard)"), (char *)NULL);
  label = gtk_label_new(_("maker"));
  gtk_misc_set_alignment(GTK_MISC(label), 0.0, 0.5);
  gtk_box_pack_start(vbox2, label, FALSE, FALSE, 0);
  gtk_box_pack_start(vbox3, GTK_WIDGET(g->maker), FALSE, FALSE, 0);
  gtk_box_pack_start(vbox4, gtk_label_new(""), FALSE, FALSE, 0);
  g->lens  = GTK_ENTRY(gtk_entry_new());
  g_object_set(G_OBJECT(g->lens), "tooltip-text", _("string to match lens (use % as wildcard)"), (char *)NULL);
  label = gtk_label_new(_("lens"));
  gtk_misc_set_alignment(GTK_MISC(label), 0.0, 0.5);
  gtk_box_pack_start(vbox2, label, FALSE, FALSE, 0);
  gtk_box_pack_start(vbox3, GTK_WIDGET(g->lens), FALSE, FALSE, 0);
  gtk_box_pack_start(vbox4, gtk_label_new(""), FALSE, FALSE, 0);

  // iso
  label = gtk_label_new(_("iso"));
  gtk_misc_set_alignment(GTK_MISC(label), 0.0, 0.5);
  gtk_box_pack_start(vbox2, label, FALSE, FALSE, 0);
  g->iso_min = GTK_SPIN_BUTTON(gtk_spin_button_new_with_range(0, 51200, 100));
  g_object_set(G_OBJECT(g->iso_min), "tooltip-text", _("minimum iso value"), (char *)NULL);
  gtk_spin_button_set_digits(g->iso_min, 0);
  gtk_box_pack_start(vbox3, GTK_WIDGET(g->iso_min), FALSE, FALSE, 0);
  g->iso_max = GTK_SPIN_BUTTON(gtk_spin_button_new_with_range(0, 51200, 100));
  g_object_set(G_OBJECT(g->iso_max), "tooltip-text", _("maximum iso value"), (char *)NULL);
  gtk_spin_button_set_digits(g->iso_max, 0);
  gtk_box_pack_start(vbox4, GTK_WIDGET(g->iso_max), FALSE, FALSE, 0);

  // exposure
  label = gtk_label_new(_("exposure"));
  gtk_misc_set_alignment(GTK_MISC(label), 0.0, 0.5);
  gtk_box_pack_start(vbox2, label, FALSE, FALSE, 0);
  g->exposure_min = GTK_COMBO_BOX(gtk_combo_box_new_text());
  g->exposure_max = GTK_COMBO_BOX(gtk_combo_box_new_text());
  g_object_set(G_OBJECT(g->exposure_min), "tooltip-text", _("minimum exposure time"), (char *)NULL);
  g_object_set(G_OBJECT(g->exposure_max), "tooltip-text", _("maximum exposure time"), (char *)NULL);
  for(int k=0; k<dt_gui_presets_exposure_value_cnt; k++)
    gtk_combo_box_append_text(g->exposure_min, dt_gui_presets_exposure_value_str[k]);
  for(int k=0; k<dt_gui_presets_exposure_value_cnt; k++)
    gtk_combo_box_append_text(g->exposure_max, dt_gui_presets_exposure_value_str[k]);
  gtk_box_pack_start(vbox3, GTK_WIDGET(g->exposure_min), FALSE, FALSE, 0);
  gtk_box_pack_start(vbox4, GTK_WIDGET(g->exposure_max), FALSE, FALSE, 0);

  // aperture
  label = gtk_label_new(_("aperture"));
  gtk_misc_set_alignment(GTK_MISC(label), 0.0, 0.5);
  gtk_box_pack_start(vbox2, label, FALSE, FALSE, 0);
  g->aperture_min = GTK_COMBO_BOX(gtk_combo_box_new_text());
  g->aperture_max = GTK_COMBO_BOX(gtk_combo_box_new_text());
  g_object_set(G_OBJECT(g->aperture_min), "tooltip-text", _("minimum aperture value"), (char *)NULL);
  g_object_set(G_OBJECT(g->aperture_max), "tooltip-text", _("maximum aperture value"), (char *)NULL);
  for(int k=0; k<dt_gui_presets_aperture_value_cnt; k++)
    gtk_combo_box_append_text(g->aperture_min, dt_gui_presets_aperture_value_str[k]);
  for(int k=0; k<dt_gui_presets_aperture_value_cnt; k++)
    gtk_combo_box_append_text(g->aperture_max, dt_gui_presets_aperture_value_str[k]);
  gtk_box_pack_start(vbox3, GTK_WIDGET(g->aperture_min), FALSE, FALSE, 0);
  gtk_box_pack_start(vbox4, GTK_WIDGET(g->aperture_max), FALSE, FALSE, 0);

  // focal length
  label = gtk_label_new(_("focal length"));
  gtk_misc_set_alignment(GTK_MISC(label), 0.0, 0.5);
  gtk_box_pack_start(vbox2, label, FALSE, FALSE, 0);
  g->focal_length_min = GTK_SPIN_BUTTON(gtk_spin_button_new_with_range(0, 1000, 10));
  gtk_spin_button_set_digits(g->focal_length_min, 0);
  gtk_box_pack_start(vbox3, GTK_WIDGET(g->focal_length_min), FALSE, FALSE, 0);
  g->focal_length_max = GTK_SPIN_BUTTON(gtk_spin_button_new_with_range(0, 1000, 10));
  g_object_set(G_OBJECT(g->focal_length_min), "tooltip-text", _("minimum focal length"), (char *)NULL);
  g_object_set(G_OBJECT(g->focal_length_max), "tooltip-text", _("maximum focal length"), (char *)NULL);
  gtk_spin_button_set_digits(g->focal_length_max, 0);
  gtk_box_pack_start(vbox4, GTK_WIDGET(g->focal_length_max), FALSE, FALSE, 0);

  gtk_widget_set_no_show_all(GTK_WIDGET(g->details), TRUE);

  sqlite3_stmt *stmt;
<<<<<<< HEAD
  DT_DEBUG_SQLITE3_PREPARE_V2(dt_database_get(darktable.db), "select description, model, maker, lens, iso_min, iso_max, exposure_min, exposure_max, aperture_min, aperture_max, focal_length_min, focal_length_max, autoapply, filter from presets where name = ?1 and operation = ?2", -1, &stmt, NULL);
=======
  DT_DEBUG_SQLITE3_PREPARE_V2(darktable.db, "select description, model, maker, lens, iso_min, iso_max, exposure_min, exposure_max, aperture_min, aperture_max, focal_length_min, focal_length_max, autoapply, filter from presets where name = ?1 and operation = ?2 and op_version = ?3", -1, &stmt, NULL);
>>>>>>> fdab9586
  DT_DEBUG_SQLITE3_BIND_TEXT(stmt, 1, name, strlen(name), SQLITE_TRANSIENT);
  DT_DEBUG_SQLITE3_BIND_TEXT(stmt, 2, module->op, strlen(module->op), SQLITE_TRANSIENT);
  DT_DEBUG_SQLITE3_BIND_INT(stmt, 3, module->version() );
  if(sqlite3_step(stmt) == SQLITE_ROW)
  {
    gtk_entry_set_text(g->description, (const char *)sqlite3_column_text(stmt, 0));
    gtk_entry_set_text(g->model, (const char *)sqlite3_column_text(stmt, 1));
    gtk_entry_set_text(g->maker, (const char *)sqlite3_column_text(stmt, 2));
    gtk_entry_set_text(g->lens,  (const char *)sqlite3_column_text(stmt, 3));
    gtk_spin_button_set_value(g->iso_min, sqlite3_column_double(stmt, 4));
    gtk_spin_button_set_value(g->iso_max, sqlite3_column_double(stmt, 5));

    float val = sqlite3_column_double(stmt, 6);
    int k=0;
    for(; k<dt_gui_presets_exposure_value_cnt&&val>dt_gui_presets_exposure_value[k]; k++);
    gtk_combo_box_set_active(g->exposure_min, k);
    val = sqlite3_column_double(stmt, 7);
    for(k=0; k<dt_gui_presets_exposure_value_cnt&&val>dt_gui_presets_exposure_value[k]; k++);
    gtk_combo_box_set_active(g->exposure_max, k);
    val = sqlite3_column_double(stmt, 8);
    for(k=0; k<dt_gui_presets_aperture_value_cnt&&val>dt_gui_presets_aperture_value[k]; k++);
    gtk_combo_box_set_active(g->aperture_min, k);
    val = sqlite3_column_double(stmt, 9);
    for(k=0; k<dt_gui_presets_aperture_value_cnt&&val>dt_gui_presets_aperture_value[k]; k++);
    gtk_combo_box_set_active(g->aperture_max, k);
    gtk_spin_button_set_value(g->focal_length_min, sqlite3_column_double(stmt, 10));
    gtk_spin_button_set_value(g->focal_length_max, sqlite3_column_double(stmt, 11));
    gtk_toggle_button_set_active(GTK_TOGGLE_BUTTON(g->autoapply), sqlite3_column_int(stmt, 12));
    gtk_toggle_button_set_active(GTK_TOGGLE_BUTTON(g->filter),    sqlite3_column_int(stmt, 13));
  }
  sqlite3_finalize(stmt);

  // now delete preset, so we can re-insert the new values:
<<<<<<< HEAD
  DT_DEBUG_SQLITE3_PREPARE_V2(dt_database_get(darktable.db), "delete from presets where name=?1 and operation=?2", -1, &stmt, NULL);
=======
  DT_DEBUG_SQLITE3_PREPARE_V2(darktable.db, "delete from presets where name=?1 and operation=?2 and op_version=?3", -1, &stmt, NULL);
>>>>>>> fdab9586
  DT_DEBUG_SQLITE3_BIND_TEXT(stmt, 1, name, strlen(name), SQLITE_TRANSIENT);
  DT_DEBUG_SQLITE3_BIND_TEXT(stmt, 2, module->op, strlen(module->op), SQLITE_TRANSIENT);
  DT_DEBUG_SQLITE3_BIND_INT(stmt, 3, module->version() );
  sqlite3_step(stmt);
  sqlite3_finalize(stmt);

  g_signal_connect (dialog, "response", G_CALLBACK (edit_preset_response), g);
  gtk_widget_show_all (dialog);
  g_free(name);
}

static void
menuitem_edit_preset (GtkMenuItem *menuitem, dt_iop_module_t *module)
{
  edit_preset (NULL, module);
}

static void
menuitem_new_preset (GtkMenuItem *menuitem, dt_iop_module_t *module)
{
  // add new preset
  sqlite3_stmt *stmt;
<<<<<<< HEAD
  DT_DEBUG_SQLITE3_PREPARE_V2(dt_database_get(darktable.db), "delete from presets where name=?1 and operation=?2", -1, &stmt, NULL);
=======
  DT_DEBUG_SQLITE3_PREPARE_V2(darktable.db, "delete from presets where name=?1 and operation=?2 and op_version=?3", -1, &stmt, NULL);
>>>>>>> fdab9586
  DT_DEBUG_SQLITE3_BIND_TEXT(stmt, 1, _("new preset"), strlen(_("new preset")), SQLITE_STATIC);
  DT_DEBUG_SQLITE3_BIND_TEXT(stmt, 2, module->op, strlen(module->op), SQLITE_TRANSIENT);
  DT_DEBUG_SQLITE3_BIND_INT(stmt, 3, module->version());
  sqlite3_step(stmt);
  sqlite3_finalize(stmt);
<<<<<<< HEAD
  DT_DEBUG_SQLITE3_PREPARE_V2(dt_database_get(darktable.db), "insert into presets (name, description, operation, op_params, enabled, "
=======
  DT_DEBUG_SQLITE3_PREPARE_V2(darktable.db, "insert into presets (name, description, operation, op_version, op_params, enabled, "
>>>>>>> fdab9586
         "blendop_params, model, maker, lens, iso_min, iso_max, exposure_min, exposure_max, aperture_min, aperture_max, "
         "focal_length_min, focal_length_max, writeprotect, autoapply, filter, def, isldr) "
         "values (?1, '', ?2, ?3, ?4, ?5, ?6, '%', '%', '%', 0, 51200, 0, 100000000, 0, 100000000, 0, 1000, 0, 0, 0, 0, 0)", -1, &stmt, NULL);
  DT_DEBUG_SQLITE3_BIND_TEXT(stmt, 1, _("new preset"), strlen(_("new preset")), SQLITE_STATIC);
  DT_DEBUG_SQLITE3_BIND_TEXT(stmt, 2, module->op, strlen(module->op), SQLITE_TRANSIENT);
  DT_DEBUG_SQLITE3_BIND_INT(stmt, 3, module->version());
  DT_DEBUG_SQLITE3_BIND_BLOB(stmt, 4, module->params, module->params_size, SQLITE_TRANSIENT);
  DT_DEBUG_SQLITE3_BIND_INT(stmt, 5, module->enabled);
  DT_DEBUG_SQLITE3_BIND_BLOB(stmt, 6, module->blend_params, sizeof(dt_develop_blend_params_t), SQLITE_TRANSIENT);
  sqlite3_step(stmt);
  sqlite3_finalize(stmt);
  // then show edit dialog
  edit_preset (_("new preset"), module);
}

static void
menuitem_pick_preset (GtkMenuItem *menuitem, dt_iop_module_t *module)
{
  gchar *name = get_preset_name(menuitem);
  sqlite3_stmt *stmt;
<<<<<<< HEAD
  DT_DEBUG_SQLITE3_PREPARE_V2(dt_database_get(darktable.db), "select op_params, enabled, blendop_params from presets where operation = ?1 and name = ?2", -1, &stmt, NULL);
=======
  DT_DEBUG_SQLITE3_PREPARE_V2(darktable.db, "select op_params, enabled, blendop_params from presets where operation = ?1 and op_version = ?2 and name = ?3", -1, &stmt, NULL);
>>>>>>> fdab9586
  DT_DEBUG_SQLITE3_BIND_TEXT(stmt, 1, module->op, strlen(module->op), SQLITE_TRANSIENT);
  DT_DEBUG_SQLITE3_BIND_INT(stmt, 2, module->version());
  DT_DEBUG_SQLITE3_BIND_TEXT(stmt, 3, name, strlen(name), SQLITE_TRANSIENT);

  if(sqlite3_step(stmt) == SQLITE_ROW)
  {
    const void *op_params = sqlite3_column_blob(stmt, 0);
    int op_length  = sqlite3_column_bytes(stmt, 0);
    int enabled = sqlite3_column_int(stmt, 1);
    const void *blendop_params = sqlite3_column_blob(stmt, 2);
    int bl_length = sqlite3_column_bytes(stmt, 2);
    if(op_params && (op_length == module->params_size))
    {
      memcpy(module->params, op_params, op_length);
      module->enabled = enabled;
    }
    if (blendop_params && (bl_length == sizeof(dt_develop_blend_params_t)))
    {
      memcpy(module->blend_params, blendop_params, sizeof(dt_develop_blend_params_t));
    }
    else
    {
      memcpy(module->blend_params, module->default_blendop_params, sizeof(dt_develop_blend_params_t));
    }
  }
  sqlite3_finalize(stmt);
  g_free(name);
  dt_iop_gui_update(module);
  dt_dev_add_history_item(darktable.develop, module, FALSE);
  gtk_widget_queue_draw(module->widget);
}

static void
menuitem_store_default (GtkMenuItem *menuitem, dt_iop_module_t *module)
{
  gchar *name = get_active_preset_name(module);
  if(name == NULL) return;
  sqlite3_stmt *stmt;
<<<<<<< HEAD
  DT_DEBUG_SQLITE3_PREPARE_V2(dt_database_get(darktable.db), "update presets set def=0 where operation=?1", -1, &stmt, NULL);
=======
  DT_DEBUG_SQLITE3_PREPARE_V2(darktable.db, "update presets set def=0 where operation=?1 and op_version=?2", -1, &stmt, NULL);
>>>>>>> fdab9586
  DT_DEBUG_SQLITE3_BIND_TEXT(stmt, 1, module->op, strlen(module->op), SQLITE_TRANSIENT);
  DT_DEBUG_SQLITE3_BIND_INT(stmt, 2, module->version());
  sqlite3_step(stmt);
  sqlite3_finalize(stmt);
<<<<<<< HEAD
  DT_DEBUG_SQLITE3_PREPARE_V2(dt_database_get(darktable.db), "update presets set def=1 where operation=?1 and name=?2", -1, &stmt, NULL);
=======
  DT_DEBUG_SQLITE3_PREPARE_V2(darktable.db, "update presets set def=1 where operation=?1 and op_version=?2 and name=?3", -1, &stmt, NULL);
>>>>>>> fdab9586
  DT_DEBUG_SQLITE3_BIND_TEXT(stmt, 1, module->op, strlen(module->op), SQLITE_TRANSIENT);
  DT_DEBUG_SQLITE3_BIND_INT(stmt, 2, module->version());
  DT_DEBUG_SQLITE3_BIND_TEXT(stmt, 3, name, strlen(name), SQLITE_TRANSIENT);
  sqlite3_step(stmt);
  sqlite3_finalize(stmt);
  dt_iop_load_default_params(module);
}

static void
menuitem_factory_default (GtkMenuItem *menuitem, dt_iop_module_t *module)
{
  sqlite3_stmt *stmt;
<<<<<<< HEAD
  DT_DEBUG_SQLITE3_PREPARE_V2(dt_database_get(darktable.db), "update presets set def=0 where operation=?1", -1, &stmt, NULL);
=======
  DT_DEBUG_SQLITE3_PREPARE_V2(darktable.db, "update presets set def=0 where operation=?1 and op_version=?2", -1, &stmt, NULL);
>>>>>>> fdab9586
  DT_DEBUG_SQLITE3_BIND_TEXT(stmt, 1, module->op, strlen(module->op), SQLITE_TRANSIENT);
  DT_DEBUG_SQLITE3_BIND_INT(stmt, 2, module->version());
  sqlite3_step(stmt);
  sqlite3_finalize(stmt);
  dt_iop_load_default_params(module);
}


static void
dt_gui_presets_popup_menu_show_internal(dt_dev_operation_t op, int32_t version, dt_iop_params_t *params, int32_t params_size, dt_develop_blend_params_t *bl_params, dt_iop_module_t *module, dt_image_t *image, void (*pick_callback)(GtkMenuItem*,void*), void *callback_data)
{
  GtkMenu *menu = darktable.gui->presets_popup_menu;
  if(menu)
    gtk_widget_destroy(GTK_WIDGET(menu));
  darktable.gui->presets_popup_menu = GTK_MENU(gtk_menu_new());
  menu = darktable.gui->presets_popup_menu;

  GtkWidget *mi;
  int active_preset = -1, cnt = 0, writeprotect = 0, selected_default = 0;
  sqlite3_stmt *stmt;
  // order: get shipped defaults first
  if(image)
  {
    // only matching if filter is on:
<<<<<<< HEAD
    DT_DEBUG_SQLITE3_PREPARE_V2(dt_database_get(darktable.db), "select name, op_params, writeprotect, description, blendop_params from presets where operation=?1 and "
=======
    DT_DEBUG_SQLITE3_PREPARE_V2(darktable.db, "select name, op_params, writeprotect, description, blendop_params, op_version from presets where operation=?1 and "
>>>>>>> fdab9586
                                "(filter=0 or ( "
                                "?2 like model and ?3 like maker and ?4 like lens and "
                                "?5 between iso_min and iso_max and "
                                "?6 between exposure_min and exposure_max and "
                                "?7 between aperture_min and aperture_max and "
                                "?8 between focal_length_min and focal_length_max and "
                                "(isldr = 0 or isldr=?9) ) )"
                                "order by writeprotect desc, rowid", -1, &stmt, NULL);
    DT_DEBUG_SQLITE3_BIND_TEXT(stmt, 1, op, strlen(op), SQLITE_TRANSIENT);
    DT_DEBUG_SQLITE3_BIND_TEXT(stmt, 2, image->exif_model, strlen(image->exif_model), SQLITE_TRANSIENT);
    DT_DEBUG_SQLITE3_BIND_TEXT(stmt, 3, image->exif_maker, strlen(image->exif_maker), SQLITE_TRANSIENT);
    DT_DEBUG_SQLITE3_BIND_TEXT(stmt, 4, image->exif_lens,  strlen(image->exif_lens),  SQLITE_TRANSIENT);
    DT_DEBUG_SQLITE3_BIND_DOUBLE(stmt, 5, image->exif_iso);
    DT_DEBUG_SQLITE3_BIND_DOUBLE(stmt, 6, image->exif_exposure);
    DT_DEBUG_SQLITE3_BIND_DOUBLE(stmt, 7, image->exif_aperture);
    DT_DEBUG_SQLITE3_BIND_DOUBLE(stmt, 8, image->exif_focal_length);
    DT_DEBUG_SQLITE3_BIND_INT(stmt, 9, dt_image_is_ldr(image));
  }
  else
  {
    // don't know for which image. show all we got:
<<<<<<< HEAD
    DT_DEBUG_SQLITE3_PREPARE_V2(dt_database_get(darktable.db), "select name, op_params, writeprotect, description, blendop_params from presets where operation=?1 order by writeprotect desc, rowid", -1, &stmt, NULL);
=======
    DT_DEBUG_SQLITE3_PREPARE_V2(darktable.db, "select name, op_params, writeprotect, description, blendop_params, op_version from presets where operation=?1 order by writeprotect desc, rowid", -1, &stmt, NULL);
>>>>>>> fdab9586
    DT_DEBUG_SQLITE3_BIND_TEXT(stmt, 1, op, strlen(op), SQLITE_TRANSIENT);
  }
  // collect all presets for op from db
  while(sqlite3_step(stmt) == SQLITE_ROW)
  {
    void *op_params = (void *)sqlite3_column_blob(stmt, 1);
    int32_t op_params_size = sqlite3_column_bytes(stmt, 1);
    void *blendop_params = (void *)sqlite3_column_blob(stmt, 4);
    int32_t bl_params_size = sqlite3_column_bytes(stmt, 4);
    int32_t preset_version = sqlite3_column_int(stmt, 5);
    int32_t isdefault = 0;
    int32_t isdisabled = (preset_version == version ? 0 : 1);
    if(module && !memcmp(module->default_params, op_params, MIN(op_params_size, module->params_size)) && 
                 !memcmp(module->default_blendop_params, blendop_params, MIN(bl_params_size, sizeof(dt_develop_blend_params_t)))) isdefault = 1;
    if(!memcmp(params, op_params, MIN(op_params_size, params_size)) && 
       !memcmp(bl_params, blendop_params, MIN(bl_params_size, sizeof(dt_develop_blend_params_t))))
    {
      active_preset = cnt;
      writeprotect = sqlite3_column_int(stmt, 2);
      char *markup;
      mi = gtk_menu_item_new_with_label("");
      if(isdefault)
      {
        selected_default = 1;
        markup = g_markup_printf_escaped ("<span weight=\"bold\">%s %s</span>", sqlite3_column_text(stmt, 0), _("(default)"));
      }
      else
        markup = g_markup_printf_escaped ("<span weight=\"bold\">%s</span>", sqlite3_column_text(stmt, 0));
      gtk_label_set_markup (GTK_LABEL (gtk_bin_get_child(GTK_BIN(mi))), markup);
      g_free (markup);
    }
    else
    {
      if(isdefault)
      {
        char *markup;
        mi = gtk_menu_item_new_with_label("");
        markup = g_markup_printf_escaped ("%s %s", sqlite3_column_text(stmt, 0), _("(default)"));
        gtk_label_set_markup (GTK_LABEL (gtk_bin_get_child(GTK_BIN(mi))), markup);
        g_free (markup);
      }
      else mi = gtk_menu_item_new_with_label((const char *)sqlite3_column_text(stmt, 0));
    }

    if(isdisabled)
    {
      gtk_widget_set_sensitive(mi, 0);
      g_object_set(G_OBJECT(mi), "tooltip-text", "Disabled: Wrong module version.", (char *)NULL);
    }
    else
    {
      if(module) g_signal_connect(G_OBJECT(mi), "activate", G_CALLBACK(menuitem_pick_preset), module);
      else if(pick_callback) g_signal_connect(G_OBJECT(mi), "activate", G_CALLBACK(pick_callback), callback_data);
      g_object_set(G_OBJECT(mi), "tooltip-text", sqlite3_column_text(stmt, 3), (char *)NULL);
    }
    gtk_menu_shell_append(GTK_MENU_SHELL(menu), mi);
    cnt ++;
  }
  sqlite3_finalize(stmt);
  gtk_menu_shell_append(GTK_MENU_SHELL(menu), gtk_separator_menu_item_new());

  if(module)
  {
    if(active_preset >= 0)
    {
      if(!writeprotect)
      {
        mi = gtk_menu_item_new_with_label(_("edit this preset.."));
        g_signal_connect(G_OBJECT(mi), "activate", G_CALLBACK(menuitem_edit_preset), module);
        gtk_menu_shell_append(GTK_MENU_SHELL(menu), mi);

        mi = gtk_menu_item_new_with_label(_("delete this preset"));
        g_signal_connect(G_OBJECT(mi), "activate", G_CALLBACK(menuitem_delete_preset), module);
        gtk_menu_shell_append(GTK_MENU_SHELL(menu), mi);
      }

      if(!selected_default)
      {
        // only show if it is not the default already
        mi = gtk_menu_item_new_with_label(_("use preset as default"));
        g_signal_connect(G_OBJECT(mi), "activate", G_CALLBACK(menuitem_store_default), module);
        gtk_menu_shell_append(GTK_MENU_SHELL(menu), mi);
      }
    }
    else
    {
      mi = gtk_menu_item_new_with_label(_("store new preset.."));
      g_signal_connect(G_OBJECT(mi), "activate", G_CALLBACK(menuitem_new_preset), module);
      gtk_menu_shell_append(GTK_MENU_SHELL(menu), mi);
    }

<<<<<<< HEAD
    DT_DEBUG_SQLITE3_PREPARE_V2(dt_database_get(darktable.db), "select * from presets where operation = ?1 and def=1", -1, &stmt, NULL);
=======
    DT_DEBUG_SQLITE3_PREPARE_V2(darktable.db, "select * from presets where operation = ?1 and op_version = ?2 and def=1", -1, &stmt, NULL);
>>>>>>> fdab9586
    DT_DEBUG_SQLITE3_BIND_TEXT(stmt, 1, module->op, strlen(module->op), SQLITE_TRANSIENT);
    DT_DEBUG_SQLITE3_BIND_INT(stmt, 2, module->version());
    if(sqlite3_step(stmt) == SQLITE_ROW)
    {
      // only show this if presets already contains a default
      mi = gtk_menu_item_new_with_label(_("remove default"));
      g_signal_connect(G_OBJECT(mi), "activate", G_CALLBACK(menuitem_factory_default), module);
      gtk_menu_shell_append(GTK_MENU_SHELL(menu), mi);
    }
    sqlite3_finalize(stmt);
  }
}

void dt_gui_presets_popup_menu_show_for_params(dt_dev_operation_t op, int32_t version, void *params, int32_t params_size, void *blendop_params, dt_image_t *image, void (*pick_callback)(GtkMenuItem*,void*), void *callback_data)
{
  dt_gui_presets_popup_menu_show_internal(op, version, params, params_size, blendop_params, NULL, image, pick_callback, callback_data);
}

void dt_gui_presets_popup_menu_show_for_module(dt_iop_module_t *module)
{
  dt_gui_presets_popup_menu_show_internal(module->op, module->version(), module->params, module->params_size, module->blend_params, module, module->dev->image, NULL, NULL);
}

void dt_gui_presets_update_mml(const char *name, dt_dev_operation_t op, const int32_t version, const char *maker, const char *model, const char *lens)
{
  char tmp[1024];
  sqlite3_stmt *stmt;
<<<<<<< HEAD
  DT_DEBUG_SQLITE3_PREPARE_V2(dt_database_get(darktable.db), "update presets set maker=?1, model=?2, lens=?3 where operation=?4 and name=?5", -1, &stmt, NULL);
=======
  DT_DEBUG_SQLITE3_PREPARE_V2(darktable.db, "update presets set maker=?1, model=?2, lens=?3 where operation=?4 and op_version=?5 and name=?6", -1, &stmt, NULL);
>>>>>>> fdab9586
  snprintf(tmp, 1024, "%%%s%%", maker);
  DT_DEBUG_SQLITE3_BIND_TEXT(stmt, 1, tmp, strlen(tmp), SQLITE_TRANSIENT);
  snprintf(tmp, 1024, "%%%s%%", model);
  DT_DEBUG_SQLITE3_BIND_TEXT(stmt, 2, tmp, strlen(tmp), SQLITE_TRANSIENT);
  snprintf(tmp, 1024, "%%%s%%", lens);
  DT_DEBUG_SQLITE3_BIND_TEXT(stmt, 3, tmp, strlen(tmp), SQLITE_TRANSIENT);
  DT_DEBUG_SQLITE3_BIND_TEXT(stmt, 4, op, strlen(op), SQLITE_TRANSIENT);
  DT_DEBUG_SQLITE3_BIND_INT(stmt, 5, version);
  DT_DEBUG_SQLITE3_BIND_TEXT(stmt, 6, name, strlen(name), SQLITE_TRANSIENT);
  sqlite3_step(stmt);
  sqlite3_finalize(stmt);
}

void dt_gui_presets_update_iso(const char *name, dt_dev_operation_t op, const int32_t version, const float min, const float max)
{
  sqlite3_stmt *stmt;
<<<<<<< HEAD
  DT_DEBUG_SQLITE3_PREPARE_V2(dt_database_get(darktable.db), "update presets set iso_min=?1, iso_max=?2 where operation=?3 and name=?4", -1, &stmt, NULL);
=======
  DT_DEBUG_SQLITE3_PREPARE_V2(darktable.db, "update presets set iso_min=?1, iso_max=?2 where operation=?3 and op_version=?4 and name=?5", -1, &stmt, NULL);
>>>>>>> fdab9586
  DT_DEBUG_SQLITE3_BIND_DOUBLE(stmt, 1, min);
  DT_DEBUG_SQLITE3_BIND_DOUBLE(stmt, 2, max);
  DT_DEBUG_SQLITE3_BIND_TEXT(stmt, 3, op, strlen(op), SQLITE_TRANSIENT);
  DT_DEBUG_SQLITE3_BIND_INT(stmt, 4, version);
  DT_DEBUG_SQLITE3_BIND_TEXT(stmt, 5, name, strlen(name), SQLITE_TRANSIENT);
  sqlite3_step(stmt);
  sqlite3_finalize(stmt);
}

void dt_gui_presets_update_av(const char *name, dt_dev_operation_t op, const int32_t version, const float min, const float max)
{
  sqlite3_stmt *stmt;
<<<<<<< HEAD
  DT_DEBUG_SQLITE3_PREPARE_V2(dt_database_get(darktable.db), "update presets set aperture_min=?1, aperture_max=?2 where operation=?3 and name=?4", -1, &stmt, NULL);
=======
  DT_DEBUG_SQLITE3_PREPARE_V2(darktable.db, "update presets set aperture_min=?1, aperture_max=?2 where operation=?3 and op_version=?4 and name=?5", -1, &stmt, NULL);
>>>>>>> fdab9586
  DT_DEBUG_SQLITE3_BIND_DOUBLE(stmt, 1, min);
  DT_DEBUG_SQLITE3_BIND_DOUBLE(stmt, 2, max);
  DT_DEBUG_SQLITE3_BIND_TEXT(stmt, 3, op, strlen(op), SQLITE_TRANSIENT);
  DT_DEBUG_SQLITE3_BIND_INT(stmt, 4, version);
  DT_DEBUG_SQLITE3_BIND_TEXT(stmt, 5, name, strlen(name), SQLITE_TRANSIENT);
  sqlite3_step(stmt);
  sqlite3_finalize(stmt);
}

void dt_gui_presets_update_tv(const char *name, dt_dev_operation_t op, const int32_t version, const float min, const float max)
{
  sqlite3_stmt *stmt;
<<<<<<< HEAD
  DT_DEBUG_SQLITE3_PREPARE_V2(dt_database_get(darktable.db), "update presets set exposure_min=?1, exposure_max=?2 where operation=?3 and name=?4", -1, &stmt, NULL);
=======
  DT_DEBUG_SQLITE3_PREPARE_V2(darktable.db, "update presets set exposure_min=?1, exposure_max=?2 where operation=?3 and op_version=?4 and name=?5", -1, &stmt, NULL);
>>>>>>> fdab9586
  DT_DEBUG_SQLITE3_BIND_DOUBLE(stmt, 1, min);
  DT_DEBUG_SQLITE3_BIND_DOUBLE(stmt, 2, max);
  DT_DEBUG_SQLITE3_BIND_TEXT(stmt, 3, op, strlen(op), SQLITE_TRANSIENT);
  DT_DEBUG_SQLITE3_BIND_INT(stmt, 4, version);
  DT_DEBUG_SQLITE3_BIND_TEXT(stmt, 5, name, strlen(name), SQLITE_TRANSIENT);
  sqlite3_step(stmt);
  sqlite3_finalize(stmt);
}

void dt_gui_presets_update_fl(const char *name, dt_dev_operation_t op, const int32_t version, const float min, const float max)
{
  sqlite3_stmt *stmt;
<<<<<<< HEAD
  DT_DEBUG_SQLITE3_PREPARE_V2(dt_database_get(darktable.db), "update presets set focal_length_min=?1, focal_length_max=?2 where operation=?3 and name=?4", -1, &stmt, NULL);
=======
  DT_DEBUG_SQLITE3_PREPARE_V2(darktable.db, "update presets set focal_length_min=?1, focal_length_max=?2 where operation=?3 and op_version=?4 and name=?5", -1, &stmt, NULL);
>>>>>>> fdab9586
  DT_DEBUG_SQLITE3_BIND_DOUBLE(stmt, 1, min);
  DT_DEBUG_SQLITE3_BIND_DOUBLE(stmt, 2, max);
  DT_DEBUG_SQLITE3_BIND_TEXT(stmt, 3, op, strlen(op), SQLITE_TRANSIENT);
  DT_DEBUG_SQLITE3_BIND_INT(stmt, 4, version);
  DT_DEBUG_SQLITE3_BIND_TEXT(stmt, 5, name, strlen(name), SQLITE_TRANSIENT);
  sqlite3_step(stmt);
  sqlite3_finalize(stmt);
}

void dt_gui_presets_update_ldr(const char *name, dt_dev_operation_t op, const int32_t version, const int ldrflag)
{
  sqlite3_stmt *stmt;
<<<<<<< HEAD
  DT_DEBUG_SQLITE3_PREPARE_V2(dt_database_get(darktable.db), "update presets set isldr=?1 where operation=?2 and name=?3", -1, &stmt, NULL);
=======
  DT_DEBUG_SQLITE3_PREPARE_V2(darktable.db, "update presets set isldr=?1 where operation=?2 and op_version=?3 and name=?4", -1, &stmt, NULL);
>>>>>>> fdab9586
  DT_DEBUG_SQLITE3_BIND_INT(stmt, 1, ldrflag);
  DT_DEBUG_SQLITE3_BIND_TEXT(stmt, 2, op, strlen(op), SQLITE_TRANSIENT);
  DT_DEBUG_SQLITE3_BIND_INT(stmt, 3, version);
  DT_DEBUG_SQLITE3_BIND_TEXT(stmt, 4, name, strlen(name), SQLITE_TRANSIENT);
  sqlite3_step(stmt);
  sqlite3_finalize(stmt);
}

void dt_gui_presets_update_autoapply(const char *name, dt_dev_operation_t op, const int32_t version, const int autoapply)
{
  sqlite3_stmt *stmt;
<<<<<<< HEAD
  DT_DEBUG_SQLITE3_PREPARE_V2(dt_database_get(darktable.db), "update presets set autoapply=?1 where operation=?2 and name=?3", -1, &stmt, NULL);
=======
  DT_DEBUG_SQLITE3_PREPARE_V2(darktable.db, "update presets set autoapply=?1 where operation=?2 and op_version=?3 and name=?4", -1, &stmt, NULL);
>>>>>>> fdab9586
  DT_DEBUG_SQLITE3_BIND_INT(stmt, 1, autoapply);
  DT_DEBUG_SQLITE3_BIND_TEXT(stmt, 2, op, strlen(op), SQLITE_TRANSIENT);
  DT_DEBUG_SQLITE3_BIND_INT(stmt, 3, version);
  DT_DEBUG_SQLITE3_BIND_TEXT(stmt, 4, name, strlen(name), SQLITE_TRANSIENT);
  sqlite3_step(stmt);
  sqlite3_finalize(stmt);
}

void dt_gui_presets_update_filter(const char *name, dt_dev_operation_t op, const int32_t version, const int filter)
{
  sqlite3_stmt *stmt;
<<<<<<< HEAD
  DT_DEBUG_SQLITE3_PREPARE_V2(dt_database_get(darktable.db), "update presets set filter=?1 where operation=?2 and name=?3", -1, &stmt, NULL);
=======
  DT_DEBUG_SQLITE3_PREPARE_V2(darktable.db, "update presets set filter=?1 where operation=?2 and op_version=?3 and name=?4", -1, &stmt, NULL);
>>>>>>> fdab9586
  DT_DEBUG_SQLITE3_BIND_INT(stmt, 1, filter);
  DT_DEBUG_SQLITE3_BIND_TEXT(stmt, 2, op, strlen(op), SQLITE_TRANSIENT);
  DT_DEBUG_SQLITE3_BIND_INT(stmt, 3, version);
  DT_DEBUG_SQLITE3_BIND_TEXT(stmt, 3, name, strlen(name), SQLITE_TRANSIENT);
  sqlite3_step(stmt);
  sqlite3_finalize(stmt);
}

<|MERGE_RESOLUTION|>--- conflicted
+++ resolved
@@ -65,13 +65,8 @@
   // this is also called for non-gui applications linking to libdarktable!
   // so beware, don't use any darktable.gui stuff here .. (or change this behaviour it in darktable.c)
   // create table or fail if it is already there.
-<<<<<<< HEAD
   sqlite3_exec(dt_database_get(darktable.db), "create table presets "
-               "(name varchar, description varchar, operation varchar, op_params blob, enabled integer, "
-=======
-  sqlite3_exec(darktable.db, "create table presets "
                "(name varchar, description varchar, operation varchar, op_version integer, op_params blob, enabled integer, "
->>>>>>> fdab9586
                "blendop_params blob, "
                "model varchar, maker varchar, lens varchar, "
                "iso_min real, iso_max real, exposure_min real, exposure_max real, aperture_min real, aperture_max real, "
@@ -79,7 +74,7 @@
                "writeprotect integer, autoapply integer, filter integer, def integer, isldr integer)", NULL, NULL, NULL);
 
   // add the op_version field; fail silently if it's already there
-  sqlite3_exec(darktable.db, "alter table presets add column op_version integer", NULL, NULL, NULL);
+  sqlite3_exec(dt_database_get(darktable.db), "alter table presets add column op_version integer", NULL, NULL, NULL);
 
   // remove auto generated presets from plugins, not the user included ones.
   DT_DEBUG_SQLITE3_EXEC(dt_database_get(darktable.db), "delete from presets where writeprotect=1", NULL, NULL, NULL);
@@ -89,21 +84,13 @@
 {
   sqlite3_stmt *stmt;
   dt_develop_blend_params_t default_blendop_params = {DEVELOP_BLEND_DISABLED,100.0,0};
-<<<<<<< HEAD
-  DT_DEBUG_SQLITE3_PREPARE_V2(dt_database_get(darktable.db), "delete from presets where name=?1 and operation=?2", -1, &stmt, NULL);
-=======
-  DT_DEBUG_SQLITE3_PREPARE_V2(darktable.db, "delete from presets where name=?1 and operation=?2 and op_version=?3", -1, &stmt, NULL);
->>>>>>> fdab9586
+  DT_DEBUG_SQLITE3_PREPARE_V2(dt_database_get(darktable.db), "delete from presets where name=?1 and operation=?2 and op_version=?3", -1, &stmt, NULL);
   DT_DEBUG_SQLITE3_BIND_TEXT(stmt, 1, name, strlen(name), SQLITE_TRANSIENT);
   DT_DEBUG_SQLITE3_BIND_TEXT(stmt, 2, op, strlen(op), SQLITE_TRANSIENT);
   DT_DEBUG_SQLITE3_BIND_INT(stmt, 3, version);
   sqlite3_step(stmt);
   sqlite3_finalize(stmt);
-<<<<<<< HEAD
-  DT_DEBUG_SQLITE3_PREPARE_V2(dt_database_get(darktable.db), "insert into presets (name, description ,operation, op_params, enabled, blendop_params, model, maker, lens, "
-=======
-  DT_DEBUG_SQLITE3_PREPARE_V2(darktable.db, "insert into presets (name, description, operation, op_version, op_params, enabled, blendop_params, model, maker, lens, "
->>>>>>> fdab9586
+  DT_DEBUG_SQLITE3_PREPARE_V2(dt_database_get(darktable.db), "insert into presets (name, description, operation, op_version, op_params, enabled, blendop_params, model, maker, lens, "
              "iso_min, iso_max, exposure_min, exposure_max, aperture_min, aperture_max, focal_length_min, focal_length_max, "
              "writeprotect, autoapply, filter, def, isldr) "
              "values (?1, '', ?2, ?3, ?4, ?5, ?6, '%', '%', '%', 0, 51200, 0, 10000000, 0, 100000000, 0, 1000, 1, 0, 0, 0, 0)", -1, &stmt, NULL);
@@ -142,11 +129,7 @@
 get_active_preset_name(dt_iop_module_t *module)
 {
   sqlite3_stmt *stmt;
-<<<<<<< HEAD
-  DT_DEBUG_SQLITE3_PREPARE_V2(dt_database_get(darktable.db), "select name, op_params, blendop_params, writeprotect from presets where operation=?1", -1, &stmt, NULL);
-=======
-  DT_DEBUG_SQLITE3_PREPARE_V2(darktable.db, "select name, op_params, blendop_params, writeprotect from presets where operation=?1 and op_version=?2", -1, &stmt, NULL);
->>>>>>> fdab9586
+  DT_DEBUG_SQLITE3_PREPARE_V2(dt_database_get(darktable.db), "select name, op_params, blendop_params, writeprotect from presets where operation=?1 and op_version=?2", -1, &stmt, NULL);
   DT_DEBUG_SQLITE3_BIND_TEXT(stmt, 1, module->op, strlen(module->op), SQLITE_TRANSIENT);
   DT_DEBUG_SQLITE3_BIND_INT(stmt, 2, module->version());
   gchar *name = NULL;
@@ -174,11 +157,7 @@
   sqlite3_stmt *stmt;
   gchar *name = get_active_preset_name(module);
   if(name == NULL) return;
-<<<<<<< HEAD
-  DT_DEBUG_SQLITE3_PREPARE_V2(dt_database_get(darktable.db), "delete from presets where name=?1 and operation=?2 and writeprotect=0", -1, &stmt, NULL);
-=======
-  DT_DEBUG_SQLITE3_PREPARE_V2(darktable.db, "delete from presets where name=?1 and operation=?2 and op_version=?3 and writeprotect=0", -1, &stmt, NULL);
->>>>>>> fdab9586
+  DT_DEBUG_SQLITE3_PREPARE_V2(dt_database_get(darktable.db), "delete from presets where name=?1 and operation=?2 and op_version=?3 and writeprotect=0", -1, &stmt, NULL);
   DT_DEBUG_SQLITE3_BIND_TEXT(stmt, 1, name, strlen(name), SQLITE_TRANSIENT);
   DT_DEBUG_SQLITE3_BIND_TEXT(stmt, 2, module->op, strlen(module->op), SQLITE_TRANSIENT);
   DT_DEBUG_SQLITE3_BIND_INT(stmt, 3, module->version());
@@ -192,11 +171,7 @@
 {
   // commit all the user input fields
   sqlite3_stmt *stmt;
-<<<<<<< HEAD
-  DT_DEBUG_SQLITE3_PREPARE_V2(dt_database_get(darktable.db), "insert into presets (name, description, operation, op_params, enabled, blendop_params, "
-=======
-  DT_DEBUG_SQLITE3_PREPARE_V2(darktable.db, "insert into presets (name, description, operation, op_version, op_params, enabled, blendop_params, "
->>>>>>> fdab9586
+  DT_DEBUG_SQLITE3_PREPARE_V2(dt_database_get(darktable.db), "insert into presets (name, description, operation, op_version, op_params, enabled, blendop_params, "
           "model, maker, lens, iso_min, iso_max, exposure_min, exposure_max, aperture_min, aperture_max, "
           "focal_length_min, focal_length_max, writeprotect, autoapply, filter, def, isldr) "
           "values (?1, ?2, ?3, ?4, ?5, ?6, ?7, ?8, ?9, ?10, ?11, ?12, ?13, ?14, ?15, ?16, ?17, ?18, 0, ?19, ?20, 0, 0)", -1, &stmt, NULL);
@@ -385,11 +360,7 @@
   gtk_widget_set_no_show_all(GTK_WIDGET(g->details), TRUE);
 
   sqlite3_stmt *stmt;
-<<<<<<< HEAD
-  DT_DEBUG_SQLITE3_PREPARE_V2(dt_database_get(darktable.db), "select description, model, maker, lens, iso_min, iso_max, exposure_min, exposure_max, aperture_min, aperture_max, focal_length_min, focal_length_max, autoapply, filter from presets where name = ?1 and operation = ?2", -1, &stmt, NULL);
-=======
-  DT_DEBUG_SQLITE3_PREPARE_V2(darktable.db, "select description, model, maker, lens, iso_min, iso_max, exposure_min, exposure_max, aperture_min, aperture_max, focal_length_min, focal_length_max, autoapply, filter from presets where name = ?1 and operation = ?2 and op_version = ?3", -1, &stmt, NULL);
->>>>>>> fdab9586
+  DT_DEBUG_SQLITE3_PREPARE_V2(dt_database_get(darktable.db), "select description, model, maker, lens, iso_min, iso_max, exposure_min, exposure_max, aperture_min, aperture_max, focal_length_min, focal_length_max, autoapply, filter from presets where name = ?1 and operation = ?2 and op_version = ?3", -1, &stmt, NULL);
   DT_DEBUG_SQLITE3_BIND_TEXT(stmt, 1, name, strlen(name), SQLITE_TRANSIENT);
   DT_DEBUG_SQLITE3_BIND_TEXT(stmt, 2, module->op, strlen(module->op), SQLITE_TRANSIENT);
   DT_DEBUG_SQLITE3_BIND_INT(stmt, 3, module->version() );
@@ -423,11 +394,7 @@
   sqlite3_finalize(stmt);
 
   // now delete preset, so we can re-insert the new values:
-<<<<<<< HEAD
-  DT_DEBUG_SQLITE3_PREPARE_V2(dt_database_get(darktable.db), "delete from presets where name=?1 and operation=?2", -1, &stmt, NULL);
-=======
-  DT_DEBUG_SQLITE3_PREPARE_V2(darktable.db, "delete from presets where name=?1 and operation=?2 and op_version=?3", -1, &stmt, NULL);
->>>>>>> fdab9586
+  DT_DEBUG_SQLITE3_PREPARE_V2(dt_database_get(darktable.db), "delete from presets where name=?1 and operation=?2 and op_version=?3", -1, &stmt, NULL);
   DT_DEBUG_SQLITE3_BIND_TEXT(stmt, 1, name, strlen(name), SQLITE_TRANSIENT);
   DT_DEBUG_SQLITE3_BIND_TEXT(stmt, 2, module->op, strlen(module->op), SQLITE_TRANSIENT);
   DT_DEBUG_SQLITE3_BIND_INT(stmt, 3, module->version() );
@@ -450,21 +417,13 @@
 {
   // add new preset
   sqlite3_stmt *stmt;
-<<<<<<< HEAD
-  DT_DEBUG_SQLITE3_PREPARE_V2(dt_database_get(darktable.db), "delete from presets where name=?1 and operation=?2", -1, &stmt, NULL);
-=======
-  DT_DEBUG_SQLITE3_PREPARE_V2(darktable.db, "delete from presets where name=?1 and operation=?2 and op_version=?3", -1, &stmt, NULL);
->>>>>>> fdab9586
+  DT_DEBUG_SQLITE3_PREPARE_V2(dt_database_get(darktable.db), "delete from presets where name=?1 and operation=?2 and op_version=?3", -1, &stmt, NULL);
   DT_DEBUG_SQLITE3_BIND_TEXT(stmt, 1, _("new preset"), strlen(_("new preset")), SQLITE_STATIC);
   DT_DEBUG_SQLITE3_BIND_TEXT(stmt, 2, module->op, strlen(module->op), SQLITE_TRANSIENT);
   DT_DEBUG_SQLITE3_BIND_INT(stmt, 3, module->version());
   sqlite3_step(stmt);
   sqlite3_finalize(stmt);
-<<<<<<< HEAD
-  DT_DEBUG_SQLITE3_PREPARE_V2(dt_database_get(darktable.db), "insert into presets (name, description, operation, op_params, enabled, "
-=======
-  DT_DEBUG_SQLITE3_PREPARE_V2(darktable.db, "insert into presets (name, description, operation, op_version, op_params, enabled, "
->>>>>>> fdab9586
+  DT_DEBUG_SQLITE3_PREPARE_V2(dt_database_get(darktable.db), "insert into presets (name, description, operation, op_version, op_params, enabled, "
          "blendop_params, model, maker, lens, iso_min, iso_max, exposure_min, exposure_max, aperture_min, aperture_max, "
          "focal_length_min, focal_length_max, writeprotect, autoapply, filter, def, isldr) "
          "values (?1, '', ?2, ?3, ?4, ?5, ?6, '%', '%', '%', 0, 51200, 0, 100000000, 0, 100000000, 0, 1000, 0, 0, 0, 0, 0)", -1, &stmt, NULL);
@@ -485,11 +444,7 @@
 {
   gchar *name = get_preset_name(menuitem);
   sqlite3_stmt *stmt;
-<<<<<<< HEAD
-  DT_DEBUG_SQLITE3_PREPARE_V2(dt_database_get(darktable.db), "select op_params, enabled, blendop_params from presets where operation = ?1 and name = ?2", -1, &stmt, NULL);
-=======
-  DT_DEBUG_SQLITE3_PREPARE_V2(darktable.db, "select op_params, enabled, blendop_params from presets where operation = ?1 and op_version = ?2 and name = ?3", -1, &stmt, NULL);
->>>>>>> fdab9586
+  DT_DEBUG_SQLITE3_PREPARE_V2(dt_database_get(darktable.db), "select op_params, enabled, blendop_params from presets where operation = ?1 and op_version = ?2 and name = ?3", -1, &stmt, NULL);
   DT_DEBUG_SQLITE3_BIND_TEXT(stmt, 1, module->op, strlen(module->op), SQLITE_TRANSIENT);
   DT_DEBUG_SQLITE3_BIND_INT(stmt, 2, module->version());
   DT_DEBUG_SQLITE3_BIND_TEXT(stmt, 3, name, strlen(name), SQLITE_TRANSIENT);
@@ -528,20 +483,12 @@
   gchar *name = get_active_preset_name(module);
   if(name == NULL) return;
   sqlite3_stmt *stmt;
-<<<<<<< HEAD
-  DT_DEBUG_SQLITE3_PREPARE_V2(dt_database_get(darktable.db), "update presets set def=0 where operation=?1", -1, &stmt, NULL);
-=======
-  DT_DEBUG_SQLITE3_PREPARE_V2(darktable.db, "update presets set def=0 where operation=?1 and op_version=?2", -1, &stmt, NULL);
->>>>>>> fdab9586
+  DT_DEBUG_SQLITE3_PREPARE_V2(dt_database_get(darktable.db), "update presets set def=0 where operation=?1 and op_version=?2", -1, &stmt, NULL);
   DT_DEBUG_SQLITE3_BIND_TEXT(stmt, 1, module->op, strlen(module->op), SQLITE_TRANSIENT);
   DT_DEBUG_SQLITE3_BIND_INT(stmt, 2, module->version());
   sqlite3_step(stmt);
   sqlite3_finalize(stmt);
-<<<<<<< HEAD
-  DT_DEBUG_SQLITE3_PREPARE_V2(dt_database_get(darktable.db), "update presets set def=1 where operation=?1 and name=?2", -1, &stmt, NULL);
-=======
-  DT_DEBUG_SQLITE3_PREPARE_V2(darktable.db, "update presets set def=1 where operation=?1 and op_version=?2 and name=?3", -1, &stmt, NULL);
->>>>>>> fdab9586
+  DT_DEBUG_SQLITE3_PREPARE_V2(dt_database_get(darktable.db), "update presets set def=1 where operation=?1 and op_version=?2 and name=?3", -1, &stmt, NULL);
   DT_DEBUG_SQLITE3_BIND_TEXT(stmt, 1, module->op, strlen(module->op), SQLITE_TRANSIENT);
   DT_DEBUG_SQLITE3_BIND_INT(stmt, 2, module->version());
   DT_DEBUG_SQLITE3_BIND_TEXT(stmt, 3, name, strlen(name), SQLITE_TRANSIENT);
@@ -554,11 +501,7 @@
 menuitem_factory_default (GtkMenuItem *menuitem, dt_iop_module_t *module)
 {
   sqlite3_stmt *stmt;
-<<<<<<< HEAD
-  DT_DEBUG_SQLITE3_PREPARE_V2(dt_database_get(darktable.db), "update presets set def=0 where operation=?1", -1, &stmt, NULL);
-=======
-  DT_DEBUG_SQLITE3_PREPARE_V2(darktable.db, "update presets set def=0 where operation=?1 and op_version=?2", -1, &stmt, NULL);
->>>>>>> fdab9586
+  DT_DEBUG_SQLITE3_PREPARE_V2(dt_database_get(darktable.db), "update presets set def=0 where operation=?1 and op_version=?2", -1, &stmt, NULL);
   DT_DEBUG_SQLITE3_BIND_TEXT(stmt, 1, module->op, strlen(module->op), SQLITE_TRANSIENT);
   DT_DEBUG_SQLITE3_BIND_INT(stmt, 2, module->version());
   sqlite3_step(stmt);
@@ -583,11 +526,7 @@
   if(image)
   {
     // only matching if filter is on:
-<<<<<<< HEAD
-    DT_DEBUG_SQLITE3_PREPARE_V2(dt_database_get(darktable.db), "select name, op_params, writeprotect, description, blendop_params from presets where operation=?1 and "
-=======
-    DT_DEBUG_SQLITE3_PREPARE_V2(darktable.db, "select name, op_params, writeprotect, description, blendop_params, op_version from presets where operation=?1 and "
->>>>>>> fdab9586
+    DT_DEBUG_SQLITE3_PREPARE_V2(dt_database_get(darktable.db), "select name, op_params, writeprotect, description, blendop_params, op_version from presets where operation=?1 and "
                                 "(filter=0 or ( "
                                 "?2 like model and ?3 like maker and ?4 like lens and "
                                 "?5 between iso_min and iso_max and "
@@ -609,11 +548,7 @@
   else
   {
     // don't know for which image. show all we got:
-<<<<<<< HEAD
-    DT_DEBUG_SQLITE3_PREPARE_V2(dt_database_get(darktable.db), "select name, op_params, writeprotect, description, blendop_params from presets where operation=?1 order by writeprotect desc, rowid", -1, &stmt, NULL);
-=======
-    DT_DEBUG_SQLITE3_PREPARE_V2(darktable.db, "select name, op_params, writeprotect, description, blendop_params, op_version from presets where operation=?1 order by writeprotect desc, rowid", -1, &stmt, NULL);
->>>>>>> fdab9586
+    DT_DEBUG_SQLITE3_PREPARE_V2(dt_database_get(darktable.db), "select name, op_params, writeprotect, description, blendop_params, op_version from presets where operation=?1 order by writeprotect desc, rowid", -1, &stmt, NULL);
     DT_DEBUG_SQLITE3_BIND_TEXT(stmt, 1, op, strlen(op), SQLITE_TRANSIENT);
   }
   // collect all presets for op from db
@@ -705,11 +640,7 @@
       gtk_menu_shell_append(GTK_MENU_SHELL(menu), mi);
     }
 
-<<<<<<< HEAD
-    DT_DEBUG_SQLITE3_PREPARE_V2(dt_database_get(darktable.db), "select * from presets where operation = ?1 and def=1", -1, &stmt, NULL);
-=======
-    DT_DEBUG_SQLITE3_PREPARE_V2(darktable.db, "select * from presets where operation = ?1 and op_version = ?2 and def=1", -1, &stmt, NULL);
->>>>>>> fdab9586
+    DT_DEBUG_SQLITE3_PREPARE_V2(dt_database_get(darktable.db), "select * from presets where operation = ?1 and op_version = ?2 and def=1", -1, &stmt, NULL);
     DT_DEBUG_SQLITE3_BIND_TEXT(stmt, 1, module->op, strlen(module->op), SQLITE_TRANSIENT);
     DT_DEBUG_SQLITE3_BIND_INT(stmt, 2, module->version());
     if(sqlite3_step(stmt) == SQLITE_ROW)
@@ -737,11 +668,7 @@
 {
   char tmp[1024];
   sqlite3_stmt *stmt;
-<<<<<<< HEAD
-  DT_DEBUG_SQLITE3_PREPARE_V2(dt_database_get(darktable.db), "update presets set maker=?1, model=?2, lens=?3 where operation=?4 and name=?5", -1, &stmt, NULL);
-=======
-  DT_DEBUG_SQLITE3_PREPARE_V2(darktable.db, "update presets set maker=?1, model=?2, lens=?3 where operation=?4 and op_version=?5 and name=?6", -1, &stmt, NULL);
->>>>>>> fdab9586
+  DT_DEBUG_SQLITE3_PREPARE_V2(dt_database_get(darktable.db), "update presets set maker=?1, model=?2, lens=?3 where operation=?4 and op_version=?5 and name=?6", -1, &stmt, NULL);
   snprintf(tmp, 1024, "%%%s%%", maker);
   DT_DEBUG_SQLITE3_BIND_TEXT(stmt, 1, tmp, strlen(tmp), SQLITE_TRANSIENT);
   snprintf(tmp, 1024, "%%%s%%", model);
@@ -758,11 +685,7 @@
 void dt_gui_presets_update_iso(const char *name, dt_dev_operation_t op, const int32_t version, const float min, const float max)
 {
   sqlite3_stmt *stmt;
-<<<<<<< HEAD
-  DT_DEBUG_SQLITE3_PREPARE_V2(dt_database_get(darktable.db), "update presets set iso_min=?1, iso_max=?2 where operation=?3 and name=?4", -1, &stmt, NULL);
-=======
-  DT_DEBUG_SQLITE3_PREPARE_V2(darktable.db, "update presets set iso_min=?1, iso_max=?2 where operation=?3 and op_version=?4 and name=?5", -1, &stmt, NULL);
->>>>>>> fdab9586
+  DT_DEBUG_SQLITE3_PREPARE_V2(dt_database_get(darktable.db), "update presets set iso_min=?1, iso_max=?2 where operation=?3 and op_version=?4 and name=?5", -1, &stmt, NULL);
   DT_DEBUG_SQLITE3_BIND_DOUBLE(stmt, 1, min);
   DT_DEBUG_SQLITE3_BIND_DOUBLE(stmt, 2, max);
   DT_DEBUG_SQLITE3_BIND_TEXT(stmt, 3, op, strlen(op), SQLITE_TRANSIENT);
@@ -775,11 +698,7 @@
 void dt_gui_presets_update_av(const char *name, dt_dev_operation_t op, const int32_t version, const float min, const float max)
 {
   sqlite3_stmt *stmt;
-<<<<<<< HEAD
-  DT_DEBUG_SQLITE3_PREPARE_V2(dt_database_get(darktable.db), "update presets set aperture_min=?1, aperture_max=?2 where operation=?3 and name=?4", -1, &stmt, NULL);
-=======
-  DT_DEBUG_SQLITE3_PREPARE_V2(darktable.db, "update presets set aperture_min=?1, aperture_max=?2 where operation=?3 and op_version=?4 and name=?5", -1, &stmt, NULL);
->>>>>>> fdab9586
+  DT_DEBUG_SQLITE3_PREPARE_V2(dt_database_get(darktable.db), "update presets set aperture_min=?1, aperture_max=?2 where operation=?3 and op_version=?4 and name=?5", -1, &stmt, NULL);
   DT_DEBUG_SQLITE3_BIND_DOUBLE(stmt, 1, min);
   DT_DEBUG_SQLITE3_BIND_DOUBLE(stmt, 2, max);
   DT_DEBUG_SQLITE3_BIND_TEXT(stmt, 3, op, strlen(op), SQLITE_TRANSIENT);
@@ -792,11 +711,7 @@
 void dt_gui_presets_update_tv(const char *name, dt_dev_operation_t op, const int32_t version, const float min, const float max)
 {
   sqlite3_stmt *stmt;
-<<<<<<< HEAD
-  DT_DEBUG_SQLITE3_PREPARE_V2(dt_database_get(darktable.db), "update presets set exposure_min=?1, exposure_max=?2 where operation=?3 and name=?4", -1, &stmt, NULL);
-=======
-  DT_DEBUG_SQLITE3_PREPARE_V2(darktable.db, "update presets set exposure_min=?1, exposure_max=?2 where operation=?3 and op_version=?4 and name=?5", -1, &stmt, NULL);
->>>>>>> fdab9586
+  DT_DEBUG_SQLITE3_PREPARE_V2(dt_database_get(darktable.db), "update presets set exposure_min=?1, exposure_max=?2 where operation=?3 and op_version=?4 and name=?5", -1, &stmt, NULL);
   DT_DEBUG_SQLITE3_BIND_DOUBLE(stmt, 1, min);
   DT_DEBUG_SQLITE3_BIND_DOUBLE(stmt, 2, max);
   DT_DEBUG_SQLITE3_BIND_TEXT(stmt, 3, op, strlen(op), SQLITE_TRANSIENT);
@@ -809,11 +724,7 @@
 void dt_gui_presets_update_fl(const char *name, dt_dev_operation_t op, const int32_t version, const float min, const float max)
 {
   sqlite3_stmt *stmt;
-<<<<<<< HEAD
-  DT_DEBUG_SQLITE3_PREPARE_V2(dt_database_get(darktable.db), "update presets set focal_length_min=?1, focal_length_max=?2 where operation=?3 and name=?4", -1, &stmt, NULL);
-=======
-  DT_DEBUG_SQLITE3_PREPARE_V2(darktable.db, "update presets set focal_length_min=?1, focal_length_max=?2 where operation=?3 and op_version=?4 and name=?5", -1, &stmt, NULL);
->>>>>>> fdab9586
+  DT_DEBUG_SQLITE3_PREPARE_V2(dt_database_get(darktable.db), "update presets set focal_length_min=?1, focal_length_max=?2 where operation=?3 and op_version=?4 and name=?5", -1, &stmt, NULL);
   DT_DEBUG_SQLITE3_BIND_DOUBLE(stmt, 1, min);
   DT_DEBUG_SQLITE3_BIND_DOUBLE(stmt, 2, max);
   DT_DEBUG_SQLITE3_BIND_TEXT(stmt, 3, op, strlen(op), SQLITE_TRANSIENT);
@@ -826,11 +737,7 @@
 void dt_gui_presets_update_ldr(const char *name, dt_dev_operation_t op, const int32_t version, const int ldrflag)
 {
   sqlite3_stmt *stmt;
-<<<<<<< HEAD
-  DT_DEBUG_SQLITE3_PREPARE_V2(dt_database_get(darktable.db), "update presets set isldr=?1 where operation=?2 and name=?3", -1, &stmt, NULL);
-=======
-  DT_DEBUG_SQLITE3_PREPARE_V2(darktable.db, "update presets set isldr=?1 where operation=?2 and op_version=?3 and name=?4", -1, &stmt, NULL);
->>>>>>> fdab9586
+  DT_DEBUG_SQLITE3_PREPARE_V2(dt_database_get(darktable.db), "update presets set isldr=?1 where operation=?2 and op_version=?3 and name=?4", -1, &stmt, NULL);
   DT_DEBUG_SQLITE3_BIND_INT(stmt, 1, ldrflag);
   DT_DEBUG_SQLITE3_BIND_TEXT(stmt, 2, op, strlen(op), SQLITE_TRANSIENT);
   DT_DEBUG_SQLITE3_BIND_INT(stmt, 3, version);
@@ -842,11 +749,7 @@
 void dt_gui_presets_update_autoapply(const char *name, dt_dev_operation_t op, const int32_t version, const int autoapply)
 {
   sqlite3_stmt *stmt;
-<<<<<<< HEAD
-  DT_DEBUG_SQLITE3_PREPARE_V2(dt_database_get(darktable.db), "update presets set autoapply=?1 where operation=?2 and name=?3", -1, &stmt, NULL);
-=======
-  DT_DEBUG_SQLITE3_PREPARE_V2(darktable.db, "update presets set autoapply=?1 where operation=?2 and op_version=?3 and name=?4", -1, &stmt, NULL);
->>>>>>> fdab9586
+  DT_DEBUG_SQLITE3_PREPARE_V2(dt_database_get(darktable.db), "update presets set autoapply=?1 where operation=?2 and op_version=?3 and name=?4", -1, &stmt, NULL);
   DT_DEBUG_SQLITE3_BIND_INT(stmt, 1, autoapply);
   DT_DEBUG_SQLITE3_BIND_TEXT(stmt, 2, op, strlen(op), SQLITE_TRANSIENT);
   DT_DEBUG_SQLITE3_BIND_INT(stmt, 3, version);
@@ -858,11 +761,7 @@
 void dt_gui_presets_update_filter(const char *name, dt_dev_operation_t op, const int32_t version, const int filter)
 {
   sqlite3_stmt *stmt;
-<<<<<<< HEAD
-  DT_DEBUG_SQLITE3_PREPARE_V2(dt_database_get(darktable.db), "update presets set filter=?1 where operation=?2 and name=?3", -1, &stmt, NULL);
-=======
-  DT_DEBUG_SQLITE3_PREPARE_V2(darktable.db, "update presets set filter=?1 where operation=?2 and op_version=?3 and name=?4", -1, &stmt, NULL);
->>>>>>> fdab9586
+  DT_DEBUG_SQLITE3_PREPARE_V2(dt_database_get(darktable.db), "update presets set filter=?1 where operation=?2 and op_version=?3 and name=?4", -1, &stmt, NULL);
   DT_DEBUG_SQLITE3_BIND_INT(stmt, 1, filter);
   DT_DEBUG_SQLITE3_BIND_TEXT(stmt, 2, op, strlen(op), SQLITE_TRANSIENT);
   DT_DEBUG_SQLITE3_BIND_INT(stmt, 3, version);

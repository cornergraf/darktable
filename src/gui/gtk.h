--- conflicted
+++ resolved
@@ -180,10 +180,6 @@
 GtkWidget *dt_ui_main_window(struct dt_ui_t *ui);
 
 #endif
-<<<<<<< HEAD
-
-=======
 // modelines: These editor modelines have been set for all relevant files by tools/update_modelines.sh
 // vim: shiftwidth=2 expandtab tabstop=2 cindent
->>>>>>> fc8998b9
 // kate: tab-indents: off; indent-width 2; replace-tabs on; indent-mode cstyle; remove-trailing-space on;
/*
    This file is part of darktable,
    copyright (c) 2011 henrik andersson.
    copyright (c) 2012 tobias ellinghaus.

    darktable is free software: you can redistribute it and/or modify
    it under the terms of the GNU General Public License as published by
    the Free Software Foundation, either version 3 of the License, or
    (at your option) any later version.

    darktable is distributed in the hope that it will be useful,
    but WITHOUT ANY WARRANTY; without even the implied warranty of
    MERCHANTABILITY or FITNESS FOR A PARTICULAR PURPOSE.  See the
    GNU General Public License for more details.

    You should have received a copy of the GNU General Public License
    along with darktable.  If not, see <http://www.gnu.org/licenses/>.
*/

#include "common/database.h"
#include "common/darktable.h"
#include "common/debug.h"
#include "control/conf.h"
#include "control/control.h"
#include "gui/legacy_presets.h"

#include <gio/gio.h>
#include <glib.h>
#include <glib/gstdio.h>
#include <sqlite3.h>

#include <errno.h>
#include <fcntl.h>
#include <signal.h>
#include <sys/stat.h>
#include <sys/types.h>

// whenever _create_schema() gets changed you HAVE to bump this version and add an update path to
// _upgrade_schema_step()!
#define CURRENT_DATABASE_VERSION 12

typedef struct dt_database_t
{
  gboolean is_new_database;
  gboolean lock_acquired;

  /* database filename */
  gchar *dbfilename, *lockfile;

  /* ondisk DB */
  sqlite3 *handle;
} dt_database_t;


/* migrates database from old place to new */
static void _database_migrate_to_xdg_structure();

/* delete old mipmaps files */
static void _database_delete_mipmaps_files();

gboolean dt_database_is_new(const dt_database_t *db)
{
  return db->is_new_database;
}

#define _SQLITE3_EXEC(a, b, c, d, e)                                                                         \
  if(sqlite3_exec(a, b, c, d, e) != SQLITE_OK)                                                               \
  {                                                                                                          \
    all_ok = FALSE;                                                                                          \
    failing_query = b;                                                                                       \
    goto end;                                                                                                \
  }

/* migrate from the legacy db format (with the 'settings' blob) to the first version this system knows */
static gboolean _migrate_schema(dt_database_t *db, int version)
{
  gboolean all_ok = TRUE;
  const char *failing_query = NULL;
  sqlite3_stmt *stmt;
  sqlite3_stmt *innerstmt;

  if(version != 36) // if anyone shows up with an older db we can probably add extra code
    return FALSE;

  sqlite3_exec(db->handle, "BEGIN TRANSACTION", NULL, NULL, NULL);

  // remove stuff that is either no longer needed or that got renamed
  _SQLITE3_EXEC(db->handle, "DROP TABLE IF EXISTS lock", NULL, NULL, NULL);
  _SQLITE3_EXEC(db->handle, "DROP TABLE IF EXISTS settings", NULL, NULL, NULL); // yes, we do this in many
                                                                                // places. because it's really
                                                                                // important to not miss it in
                                                                                // any code path.
  _SQLITE3_EXEC(db->handle, "DROP INDEX IF EXISTS group_id_index", NULL, NULL, NULL);
  _SQLITE3_EXEC(db->handle, "DROP INDEX IF EXISTS imgid_index", NULL, NULL, NULL);
  _SQLITE3_EXEC(db->handle, "DROP TABLE IF EXISTS mipmaps", NULL, NULL, NULL);
  _SQLITE3_EXEC(db->handle, "DROP TABLE IF EXISTS mipmap_timestamps", NULL, NULL, NULL);
  _SQLITE3_EXEC(db->handle, "DROP TABLE IF EXISTS dt_migration_table", NULL, NULL, NULL);

  // using _create_schema() and filling that with the old data doesn't work since we always want to generate
  // version 1 tables
  ////////////////////////////// db_info
  _SQLITE3_EXEC(db->handle, "CREATE TABLE db_info (key VARCHAR PRIMARY KEY, value VARCHAR)", NULL, NULL, NULL);
  _SQLITE3_EXEC(db->handle, "INSERT OR REPLACE INTO db_info (key, value) VALUES ('version', 1)", NULL, NULL,
                NULL);
  ////////////////////////////// film_rolls
  _SQLITE3_EXEC(db->handle, "CREATE INDEX IF NOT EXISTS film_rolls_folder_index ON film_rolls (folder)", NULL,
                NULL, NULL);
  ////////////////////////////// images
  sqlite3_exec(db->handle, "ALTER TABLE images ADD COLUMN orientation INTEGER", NULL, NULL, NULL);
  sqlite3_exec(db->handle, "ALTER TABLE images ADD COLUMN focus_distance REAL", NULL, NULL, NULL);
  sqlite3_exec(db->handle, "ALTER TABLE images ADD COLUMN group_id INTEGER", NULL, NULL, NULL);
  sqlite3_exec(db->handle, "ALTER TABLE images ADD COLUMN histogram BLOB", NULL, NULL, NULL);
  sqlite3_exec(db->handle, "ALTER TABLE images ADD COLUMN lightmap BLOB", NULL, NULL, NULL);
  sqlite3_exec(db->handle, "ALTER TABLE images ADD COLUMN longitude REAL", NULL, NULL, NULL);
  sqlite3_exec(db->handle, "ALTER TABLE images ADD COLUMN latitude REAL", NULL, NULL, NULL);
  sqlite3_exec(db->handle, "ALTER TABLE images ADD COLUMN color_matrix BLOB", NULL, NULL,
               NULL); // the color matrix
  sqlite3_exec(db->handle, "ALTER TABLE images ADD COLUMN colorspace INTEGER", NULL, NULL,
               NULL); // the colorspace as specified in some image types
  sqlite3_exec(db->handle, "ALTER TABLE images ADD COLUMN version INTEGER", NULL, NULL, NULL);
  sqlite3_exec(db->handle, "ALTER TABLE images ADD COLUMN max_version INTEGER", NULL, NULL, NULL);
  _SQLITE3_EXEC(db->handle, "UPDATE images SET orientation = -1 WHERE orientation IS NULL", NULL, NULL, NULL);
  _SQLITE3_EXEC(db->handle, "UPDATE images SET focus_distance = -1 WHERE focus_distance IS NULL", NULL, NULL,
                NULL);
  _SQLITE3_EXEC(db->handle, "UPDATE images SET group_id = id WHERE group_id IS NULL", NULL, NULL, NULL);
  _SQLITE3_EXEC(db->handle, "UPDATE images SET max_version = (SELECT COUNT(*)-1 FROM images i WHERE "
                            "i.filename = images.filename AND "
                            "i.film_id = images.film_id) WHERE max_version IS NULL",
                NULL, NULL, NULL);
  _SQLITE3_EXEC(
      db->handle,
      "UPDATE images SET version = (SELECT COUNT(*) FROM images i WHERE i.filename = images.filename AND "
      "i.film_id = images.film_id AND i.id < images.id) WHERE version IS NULL",
      NULL, NULL, NULL);
  // make sure we have AUTOINCREMENT on imgid --> move the whole thing away and recreate the table :(
  _SQLITE3_EXEC(db->handle, "ALTER TABLE images RENAME TO dt_migration_table", NULL, NULL, NULL);
  _SQLITE3_EXEC(db->handle, "DROP INDEX IF EXISTS images_group_id_index", NULL, NULL, NULL);
  _SQLITE3_EXEC(db->handle, "DROP INDEX IF EXISTS images_film_id_index", NULL, NULL, NULL);
  _SQLITE3_EXEC(
      db->handle,
      "CREATE TABLE images (id INTEGER PRIMARY KEY AUTOINCREMENT, group_id INTEGER, film_id INTEGER, "
      "width INTEGER, height INTEGER, filename VARCHAR, maker VARCHAR, model VARCHAR, "
      "lens VARCHAR, exposure REAL, aperture REAL, iso REAL, focal_length REAL, "
      "focus_distance REAL, datetime_taken CHAR(20), flags INTEGER, "
      "output_width INTEGER, output_height INTEGER, crop REAL, "
      "raw_parameters INTEGER, raw_denoise_threshold REAL, "
      "raw_auto_bright_threshold REAL, raw_black INTEGER, raw_maximum INTEGER, "
      "caption VARCHAR, description VARCHAR, license VARCHAR, sha1sum CHAR(40), "
      "orientation INTEGER, histogram BLOB, lightmap BLOB, longitude REAL, "
      "latitude REAL, color_matrix BLOB, colorspace INTEGER, version INTEGER, max_version INTEGER)",
      NULL, NULL, NULL);
  _SQLITE3_EXEC(db->handle, "CREATE INDEX images_group_id_index ON images (group_id)", NULL, NULL, NULL);
  _SQLITE3_EXEC(db->handle, "CREATE INDEX images_film_id_index ON images (film_id)", NULL, NULL, NULL);
  _SQLITE3_EXEC(
      db->handle,
      "INSERT INTO images (id, group_id, film_id, width, height, filename, maker, model, "
      "lens, exposure, aperture, iso, focal_length, focus_distance, datetime_taken, flags, "
      "output_width, output_height, crop, raw_parameters, raw_denoise_threshold, "
      "raw_auto_bright_threshold, raw_black, raw_maximum, caption, description, license, sha1sum, "
      "orientation, histogram, lightmap, longitude, latitude, color_matrix, colorspace, version, "
      "max_version) "
      "SELECT id, group_id, film_id, width, height, filename, maker, model, lens, exposure, aperture, iso, "
      "focal_length, focus_distance, datetime_taken, flags, output_width, output_height, crop, "
      "raw_parameters, raw_denoise_threshold, raw_auto_bright_threshold, raw_black, raw_maximum, "
      "caption, description, license, sha1sum, orientation, histogram, lightmap, longitude, "
      "latitude, color_matrix, colorspace, version, max_version FROM dt_migration_table",
      NULL, NULL, NULL);
  _SQLITE3_EXEC(db->handle, "DROP TABLE dt_migration_table", NULL, NULL, NULL);
  ////////////////////////////// selected_images
  // selected_images should have a primary key. add it if it's missing:
  _SQLITE3_EXEC(db->handle, "CREATE TEMPORARY TABLE dt_migration_table (imgid INTEGER)", NULL, NULL, NULL);
  _SQLITE3_EXEC(db->handle, "INSERT INTO dt_migration_table SELECT imgid FROM selected_images", NULL, NULL,
                NULL);
  _SQLITE3_EXEC(db->handle, "DROP TABLE selected_images", NULL, NULL, NULL);
  _SQLITE3_EXEC(db->handle, "CREATE TABLE selected_images (imgid INTEGER PRIMARY KEY)", NULL, NULL, NULL);
  _SQLITE3_EXEC(db->handle, "INSERT OR IGNORE INTO selected_images SELECT imgid FROM dt_migration_table",
                NULL, NULL, NULL);
  _SQLITE3_EXEC(db->handle, "DROP TABLE dt_migration_table", NULL, NULL, NULL);
  ////////////////////////////// history
  sqlite3_exec(db->handle, "ALTER TABLE history ADD COLUMN blendop_params BLOB", NULL, NULL, NULL);
  sqlite3_exec(db->handle, "ALTER TABLE history ADD COLUMN blendop_version INTEGER", NULL, NULL, NULL);
  sqlite3_exec(db->handle, "ALTER TABLE history ADD COLUMN multi_priority INTEGER", NULL, NULL, NULL);
  sqlite3_exec(db->handle, "ALTER TABLE history ADD COLUMN multi_name VARCHAR(256)", NULL, NULL, NULL);
  _SQLITE3_EXEC(db->handle, "CREATE INDEX IF NOT EXISTS history_imgid_index ON history (imgid)", NULL, NULL,
                NULL);
  _SQLITE3_EXEC(db->handle, "UPDATE history SET blendop_version = 1 WHERE blendop_version IS NULL", NULL,
                NULL, NULL);
  _SQLITE3_EXEC(db->handle, "UPDATE history SET multi_priority = 0 WHERE multi_priority IS NULL", NULL, NULL,
                NULL);
  _SQLITE3_EXEC(db->handle, "UPDATE history SET multi_name = ' ' WHERE multi_name IS NULL", NULL, NULL, NULL);
  ////////////////////////////// mask
  _SQLITE3_EXEC(db->handle, "CREATE TABLE IF NOT EXISTS mask (imgid INTEGER, formid INTEGER, form INTEGER, "
                            "name VARCHAR(256), version INTEGER, "
                            "points BLOB, points_count INTEGER, source BLOB)",
                NULL, NULL, NULL);
  sqlite3_exec(db->handle, "ALTER TABLE mask ADD COLUMN source BLOB", NULL, NULL,
               NULL); // in case the table was there already but missed that column
  ////////////////////////////// tagged_images
  _SQLITE3_EXEC(db->handle, "CREATE INDEX IF NOT EXISTS tagged_images_tagid_index ON tagged_images (tagid)",
                NULL, NULL, NULL);
  ////////////////////////////// styles
  _SQLITE3_EXEC(db->handle,
                "CREATE TABLE IF NOT EXISTS styles (id INTEGER, name VARCHAR, description VARCHAR)", NULL,
                NULL, NULL);
  sqlite3_exec(db->handle, "ALTER TABLE styles ADD COLUMN id INTEGER", NULL, NULL, NULL);
  _SQLITE3_EXEC(db->handle, "UPDATE styles SET id = rowid WHERE id IS NULL", NULL, NULL, NULL);
  ////////////////////////////// style_items
  _SQLITE3_EXEC(db->handle, "CREATE TABLE IF NOT EXISTS style_items (styleid INTEGER, num INTEGER, module "
                            "INTEGER, operation VARCHAR(256), op_params BLOB, "
                            "enabled INTEGER, blendop_params BLOB, blendop_version INTEGER, multi_priority "
                            "INTEGER, multi_name VARCHAR(256))",
                NULL, NULL, NULL);
  sqlite3_exec(db->handle, "ALTER TABLE style_items ADD COLUMN blendop_params BLOB", NULL, NULL, NULL);
  sqlite3_exec(db->handle, "ALTER TABLE style_items ADD COLUMN blendop_version INTEGER", NULL, NULL, NULL);
  sqlite3_exec(db->handle, "ALTER TABLE style_items ADD COLUMN multi_priority INTEGER", NULL, NULL, NULL);
  sqlite3_exec(db->handle, "ALTER TABLE style_items ADD COLUMN multi_name VARCHAR(256)", NULL, NULL, NULL);
  _SQLITE3_EXEC(db->handle, "UPDATE style_items SET blendop_version = 1 WHERE blendop_version IS NULL", NULL,
                NULL, NULL);
  _SQLITE3_EXEC(db->handle, "UPDATE style_items SET multi_priority = 0 WHERE multi_priority IS NULL", NULL,
                NULL, NULL);
  _SQLITE3_EXEC(db->handle, "UPDATE style_items SET multi_name = ' ' WHERE multi_name IS NULL", NULL, NULL,
                NULL);
  ////////////////////////////// color_labels
  // color_labels could have a PRIMARY KEY that we don't want
  _SQLITE3_EXEC(db->handle, "CREATE TEMPORARY TABLE dt_migration_table (imgid INTEGER, color INTEGER)", NULL,
                NULL, NULL);
  _SQLITE3_EXEC(db->handle, "INSERT INTO dt_migration_table SELECT imgid, color FROM color_labels", NULL,
                NULL, NULL);
  _SQLITE3_EXEC(db->handle, "DROP TABLE color_labels", NULL, NULL, NULL);
  _SQLITE3_EXEC(db->handle, "CREATE TABLE color_labels (imgid INTEGER, color INTEGER)", NULL, NULL, NULL);
  _SQLITE3_EXEC(db->handle, "CREATE UNIQUE INDEX color_labels_idx ON color_labels (imgid, color)", NULL, NULL,
                NULL);
  _SQLITE3_EXEC(db->handle, "INSERT OR IGNORE INTO color_labels SELECT imgid, color FROM dt_migration_table",
                NULL, NULL, NULL);
  _SQLITE3_EXEC(db->handle, "DROP TABLE dt_migration_table", NULL, NULL, NULL);
  ////////////////////////////// meta_data
  _SQLITE3_EXEC(db->handle, "CREATE TABLE IF NOT EXISTS meta_data (id INTEGER, key INTEGER, value VARCHAR)",
                NULL, NULL, NULL);
  _SQLITE3_EXEC(db->handle, "CREATE INDEX IF NOT EXISTS metadata_index ON meta_data (id, key)", NULL, NULL,
                NULL);
  ////////////////////////////// presets
  _SQLITE3_EXEC(db->handle, "CREATE TABLE IF NOT EXISTS presets (name VARCHAR, description VARCHAR, "
                            "operation VARCHAR, op_version INTEGER, op_params BLOB, "
                            "enabled INTEGER, blendop_params BLOB, blendop_version INTEGER, multi_priority "
                            "INTEGER, multi_name VARCHAR(256), "
                            "model VARCHAR, maker VARCHAR, lens VARCHAR, iso_min REAL, iso_max REAL, "
                            "exposure_min REAL, exposure_max REAL, "
                            "aperture_min REAL, aperture_max REAL, focal_length_min REAL, focal_length_max "
                            "REAL, writeprotect INTEGER, "
                            "autoapply INTEGER, filter INTEGER, def INTEGER, isldr INTEGER)",
                NULL, NULL, NULL);
  sqlite3_exec(db->handle, "ALTER TABLE presets ADD COLUMN op_version INTEGER", NULL, NULL, NULL);
  sqlite3_exec(db->handle, "ALTER TABLE presets ADD COLUMN blendop_params BLOB", NULL, NULL, NULL);
  sqlite3_exec(db->handle, "ALTER TABLE presets ADD COLUMN blendop_version INTEGER", NULL, NULL, NULL);
  sqlite3_exec(db->handle, "ALTER TABLE presets ADD COLUMN multi_priority INTEGER", NULL, NULL, NULL);
  sqlite3_exec(db->handle, "ALTER TABLE presets ADD COLUMN multi_name VARCHAR(256)", NULL, NULL, NULL);
  // the unique index only works if the db doesn't have any (name, operation, op_version) more than once.
  // apparently there are dbs out there which do have that. :(
  sqlite3_prepare_v2(db->handle,
                     "SELECT p.rowid, p.name, p.operation, p.op_version FROM presets p INNER JOIN "
                     "(SELECT * FROM (SELECT rowid, name, operation, op_version, COUNT(*) AS count "
                     "FROM presets GROUP BY name, operation, op_version) WHERE count > 1) s "
                     "ON p.name = s.name AND p.operation = s.operation AND p.op_version = s.op_version",
                     -1, &stmt, NULL);
  char *last_name = NULL, *last_operation = NULL;
  int last_op_version = 0;
  int i = 0;
  while(sqlite3_step(stmt) == SQLITE_ROW)
  {
    int rowid = sqlite3_column_int(stmt, 0);
    const char *name = (const char *)sqlite3_column_text(stmt, 1);
    const char *operation = (const char *)sqlite3_column_text(stmt, 2);
    int op_version = sqlite3_column_int(stmt, 3);

    // is it still the same (name, operation, op_version) triple?
    if(!last_name || strcmp(last_name, name) || !last_operation || strcmp(last_operation, operation)
       || last_op_version != op_version)
    {
      g_free(last_name);
      g_free(last_operation);
      last_name = g_strdup(name);
      last_operation = g_strdup(operation);
      last_op_version = op_version;
      i = 0;
    }

    // find the next free ammended version of name
    sqlite3_prepare_v2(db->handle, "SELECT name FROM presets  WHERE name = ?1 || ' (' || ?2 || ')' AND "
                                   "operation = ?3 AND op_version = ?4",
                       -1, &innerstmt, NULL);
    while(1)
    {
      sqlite3_bind_text(innerstmt, 1, name, -1, SQLITE_TRANSIENT);
      sqlite3_bind_int(innerstmt, 2, i);
      sqlite3_bind_text(innerstmt, 3, operation, -1, SQLITE_TRANSIENT);
      sqlite3_bind_int(innerstmt, 4, op_version);
      if(sqlite3_step(innerstmt) != SQLITE_ROW) break;
      sqlite3_reset(innerstmt);
      sqlite3_clear_bindings(innerstmt);
      i++;
    }
    sqlite3_finalize(innerstmt);

    // rename preset
    const char *query = "UPDATE presets SET name = name || ' (' || ?1 || ')' WHERE rowid = ?2";
    sqlite3_prepare_v2(db->handle, query, -1, &innerstmt, NULL);
    sqlite3_bind_int(innerstmt, 1, i);
    sqlite3_bind_int(innerstmt, 2, rowid);
    if(sqlite3_step(innerstmt) != SQLITE_DONE)
    {
      all_ok = FALSE;
      failing_query = query;
      goto end;
    }
    sqlite3_finalize(innerstmt);
  }
  sqlite3_finalize(stmt);
  g_free(last_name);
  g_free(last_operation);
  // now we should be able to create the index
  _SQLITE3_EXEC(db->handle,
                "CREATE UNIQUE INDEX IF NOT EXISTS presets_idx ON presets (name, operation, op_version)",
                NULL, NULL, NULL);
  _SQLITE3_EXEC(db->handle, "UPDATE presets SET blendop_version = 1 WHERE blendop_version IS NULL", NULL,
                NULL, NULL);
  _SQLITE3_EXEC(db->handle, "UPDATE presets SET multi_priority = 0 WHERE multi_priority IS NULL", NULL, NULL,
                NULL);
  _SQLITE3_EXEC(db->handle, "UPDATE presets SET multi_name = ' ' WHERE multi_name IS NULL", NULL, NULL, NULL);


  // There are systems where absolute paths don't start with '/' (like Windows).
  // Since the bug which introduced absolute paths to the db was fixed before a
  // Windows build was available this shouldn't matter though.
  sqlite3_prepare_v2(db->handle, "SELECT id, filename FROM images WHERE filename LIKE '/%'", -1, &stmt, NULL);
  sqlite3_prepare_v2(db->handle, "UPDATE images SET filename = ?1 WHERE id = ?2", -1, &innerstmt, NULL);
  while(sqlite3_step(stmt) == SQLITE_ROW)
  {
    int id = sqlite3_column_int(stmt, 0);
    const char *path = (const char *)sqlite3_column_text(stmt, 1);
    gchar *filename = g_path_get_basename(path);
    sqlite3_bind_text(innerstmt, 1, filename, -1, SQLITE_TRANSIENT);
    sqlite3_bind_int(innerstmt, 2, id);
    sqlite3_step(innerstmt);
    sqlite3_reset(innerstmt);
    sqlite3_clear_bindings(innerstmt);
    g_free(filename);
  }
  sqlite3_finalize(stmt);
  sqlite3_finalize(innerstmt);

  // We used to insert datetime_taken entries with '-' as date separators. Since that doesn't work well with
  // the regular ':' when parsing
  // or sorting we changed it to ':'. This takes care to change what we have as leftovers
  _SQLITE3_EXEC(
      db->handle,
      "UPDATE images SET datetime_taken = REPLACE(datetime_taken, '-', ':') WHERE datetime_taken LIKE '%-%'",
      NULL, NULL, NULL);

end:
  if(all_ok)
    sqlite3_exec(db->handle, "COMMIT", NULL, NULL, NULL);
  else
  {
    fprintf(stderr, "[init] failing query: `%s'\n", failing_query);
    fprintf(stderr, "[init]   %s\n", sqlite3_errmsg(db->handle));
    sqlite3_exec(db->handle, "ROLLBACK TRANSACTION", NULL, NULL, NULL);
  }

  return all_ok;
}

#undef _SQLITE3_EXEC

/* do the real migration steps, returns the version the db was converted to */
static int _upgrade_schema_step(dt_database_t *db, int version)
{
  sqlite3_stmt *stmt;
  int new_version = version;
  if(version == CURRENT_DATABASE_VERSION)
    return version;
  else if(version == 0)
  {
    // this can't happen, we started with 1, but it's a good example how this function works
    // <do some magic to the db>
    new_version = 1; // the version we transformed the db to. this way it might be possible to roll back or
                     // add fast paths
  }
  else if(version == 1)
  {
    // 1 -> 2 added write_timestamp
    sqlite3_exec(db->handle, "BEGIN TRANSACTION", NULL, NULL, NULL);
    if(sqlite3_exec(db->handle, "ALTER TABLE images ADD COLUMN write_timestamp INTEGER", NULL, NULL, NULL)
       != SQLITE_OK)
    {
      fprintf(stderr, "[init] can't add `write_timestamp' column to database\n");
      fprintf(stderr, "[init]   %s\n", sqlite3_errmsg(db->handle));
      sqlite3_exec(db->handle, "ROLLBACK TRANSACTION", NULL, NULL, NULL);
      return version;
    }
    if(sqlite3_exec(db->handle,
                    "UPDATE images SET write_timestamp = STRFTIME('%s', 'now') WHERE write_timestamp IS NULL",
                    NULL, NULL, NULL) != SQLITE_OK)
    {
      fprintf(stderr,
              "[init] can't initialize `write_timestamp' with current point in time\n"); // let alone space
      fprintf(stderr, "[init]   %s\n", sqlite3_errmsg(db->handle));
      sqlite3_exec(db->handle, "ROLLBACK TRANSACTION", NULL, NULL, NULL);
      return version;
    }
    sqlite3_exec(db->handle, "COMMIT", NULL, NULL, NULL);
    new_version = 2;
  }
  else if(version == 2)
  {
    // 2 -> 3 reset raw_black and raw_maximum. in theory we should change the columns from REAL to INTEGER,
    // but sqlite doesn't care about types so whatever
    sqlite3_exec(db->handle, "BEGIN TRANSACTION", NULL, NULL, NULL);
    if(sqlite3_exec(db->handle, "UPDATE images SET raw_black = 0, raw_maximum = 16384", NULL, NULL, NULL)
       != SQLITE_OK)
    {
      fprintf(stderr, "[init] can't reset raw_black and raw_maximum\n"); // let alone space
      fprintf(stderr, "[init]   %s\n", sqlite3_errmsg(db->handle));
      sqlite3_exec(db->handle, "ROLLBACK TRANSACTION", NULL, NULL, NULL);
      return version;
    }
    sqlite3_exec(db->handle, "COMMIT", NULL, NULL, NULL);
    new_version = 3;
  }
  else if(version == 3)
  {
    sqlite3_exec(db->handle, "BEGIN TRANSACTION", NULL, NULL, NULL);

    if(sqlite3_exec(db->handle, "CREATE TRIGGER insert_tag AFTER INSERT ON tags"
                                " BEGIN"
                                "   INSERT INTO tagxtag SELECT id, new.id, 0 FROM TAGS;"
                                "   UPDATE tagxtag SET count = 1000000 WHERE id1=new.id AND id2=new.id;"
                                " END",
                    NULL, NULL, NULL) != SQLITE_OK)
    {
      fprintf(stderr, "[init] can't create insert_tag trigger\n");
      fprintf(stderr, "[init]   %s\n", sqlite3_errmsg(db->handle));
      sqlite3_exec(db->handle, "ROLLBACK TRANSACTION", NULL, NULL, NULL);
      return version;
    }
    if(sqlite3_exec(db->handle, "CREATE TRIGGER delete_tag BEFORE DELETE on tags"
                                " BEGIN"
                                "   DELETE FROM tagxtag WHERE id1=old.id OR id2=old.id;"
                                "   DELETE FROM tagged_images WHERE tagid=old.id;"
                                " END",
                    NULL, NULL, NULL) != SQLITE_OK)
    {
      fprintf(stderr, "[init] can't create delete_tag trigger\n");
      fprintf(stderr, "[init]   %s\n", sqlite3_errmsg(db->handle));
      sqlite3_exec(db->handle, "ROLLBACK TRANSACTION", NULL, NULL, NULL);
      return version;
    }
    if(sqlite3_exec(
           db->handle,
           "CREATE TRIGGER attach_tag AFTER INSERT ON tagged_images"
           " BEGIN"
           "   UPDATE tagxtag"
           "     SET count = count + 1"
           "     WHERE (id1=new.tagid AND id2 IN (SELECT tagid FROM tagged_images WHERE imgid=new.imgid))"
           "        OR (id2=new.tagid AND id1 IN (SELECT tagid FROM tagged_images WHERE imgid=new.imgid));"
           " END",
           NULL, NULL, NULL) != SQLITE_OK)
    {
      fprintf(stderr, "[init] can't create attach_tag trigger\n");
      fprintf(stderr, "[init]   %s\n", sqlite3_errmsg(db->handle));
      sqlite3_exec(db->handle, "ROLLBACK TRANSACTION", NULL, NULL, NULL);
      return version;
    }
    if(sqlite3_exec(
           db->handle,
           "CREATE TRIGGER detach_tag BEFORE DELETE ON tagged_images"
           " BEGIN"
           "   UPDATE tagxtag"
           "     SET count = count - 1"
           "     WHERE (id1=old.tagid AND id2 IN (SELECT tagid FROM tagged_images WHERE imgid=old.imgid))"
           "        OR (id2=old.tagid AND id1 IN (SELECT tagid FROM tagged_images WHERE imgid=old.imgid));"
           " END",
           NULL, NULL, NULL) != SQLITE_OK)
    {
      fprintf(stderr, "[init] can't create detach_tag trigger\n");
      fprintf(stderr, "[init]   %s\n", sqlite3_errmsg(db->handle));
      sqlite3_exec(db->handle, "ROLLBACK TRANSACTION", NULL, NULL, NULL);
      return version;
    }

    sqlite3_exec(db->handle, "COMMIT", NULL, NULL, NULL);
    new_version = 4;
  }
  else if(version == 4)
  {
    sqlite3_exec(db->handle, "BEGIN TRANSACTION", NULL, NULL, NULL);

    if(sqlite3_exec(db->handle, "ALTER TABLE presets RENAME TO tmp_presets", NULL, NULL, NULL) != SQLITE_OK)
    {
      fprintf(stderr, "[init] can't rename table presets\n");
      fprintf(stderr, "[init]   %s\n", sqlite3_errmsg(db->handle));
      sqlite3_exec(db->handle, "ROLLBACK TRANSACTION", NULL, NULL, NULL);
      return version;
    }

    if(sqlite3_exec(
           db->handle,
           "CREATE TABLE presets (name VARCHAR, description VARCHAR, operation VARCHAR, op_params BLOB,"
           "enabled INTEGER, blendop_params BLOB, model VARCHAR, maker VARCHAR, lens VARCHAR,"
           "iso_min REAL, iso_max REAL, exposure_min REAL, exposure_max REAL, aperture_min REAL,"
           "aperture_max REAL, focal_length_min REAL, focal_length_max REAL, writeprotect INTEGER,"
           "autoapply INTEGER, filter INTEGER, def INTEGER, format INTEGER, op_version INTEGER,"
           "blendop_version INTEGER, multi_priority INTEGER, multi_name VARCHAR(256))",
           NULL, NULL, NULL) != SQLITE_OK)
    {
      fprintf(stderr, "[init] can't create new presets table\n");
      fprintf(stderr, "[init]   %s\n", sqlite3_errmsg(db->handle));
      sqlite3_exec(db->handle, "ROLLBACK TRANSACTION", NULL, NULL, NULL);
      return version;
    }

    if(sqlite3_exec(
           db->handle,
           "INSERT INTO presets (name, description, operation, op_params, enabled, blendop_params, model, "
           "maker, lens,"
           "                     iso_min, iso_max, exposure_min, exposure_max, aperture_min, aperture_max,"
           "                     focal_length_min, focal_length_max, writeprotect, autoapply, filter, def, "
           "format,"
           "                     op_version, blendop_version, multi_priority, multi_name)"
           "              SELECT name, description, operation, op_params, enabled, blendop_params, model, "
           "maker, lens,"
           "                     iso_min, iso_max, exposure_min, exposure_max, aperture_min, aperture_max,"
           "                     focal_length_min, focal_length_max, writeprotect, autoapply, filter, def, "
           "isldr,"
           "                     op_version, blendop_version, multi_priority, multi_name"
           "              FROM   tmp_presets",
           NULL, NULL, NULL) != SQLITE_OK)
    {
      fprintf(stderr, "[init] can't populate presets table from tmp_presets\n");
      fprintf(stderr, "[init]   %s\n", sqlite3_errmsg(db->handle));
      sqlite3_exec(db->handle, "ROLLBACK TRANSACTION", NULL, NULL, NULL);
      return version;
    }

    if(sqlite3_exec(db->handle, "DROP TABLE tmp_presets", NULL, NULL, NULL) != SQLITE_OK)
    {
      fprintf(stderr, "[init] can't delete table tmp_presets\n");
      fprintf(stderr, "[init]   %s\n", sqlite3_errmsg(db->handle));
      sqlite3_exec(db->handle, "ROLLBACK TRANSACTION", NULL, NULL, NULL);
      return version;
    }

    sqlite3_exec(db->handle, "COMMIT", NULL, NULL, NULL);
    new_version = 5;
  }
  else if(version == 5)
  {
    sqlite3_exec(db->handle, "BEGIN TRANSACTION", NULL, NULL, NULL);

    if(sqlite3_exec(db->handle, "CREATE INDEX images_filename_index ON images (filename)", NULL, NULL, NULL)
       != SQLITE_OK)
    {
      fprintf(stderr, "[init] can't create index on image filename\n");
      fprintf(stderr, "[init]   %s\n", sqlite3_errmsg(db->handle));
      sqlite3_exec(db->handle, "ROLLBACK TRANSACTION", NULL, NULL, NULL);
      return version;
    }

    sqlite3_exec(db->handle, "COMMIT", NULL, NULL, NULL);
    new_version = 6;
  }
  else if(version == 6)
  {
    // some ancient tables can have the styleid column of style_items be called style_id. fix that.
    sqlite3_exec(db->handle, "BEGIN TRANSACTION", NULL, NULL, NULL);

    if(sqlite3_exec(db->handle, "SELECT style_id FROM style_items", NULL, NULL, NULL) == SQLITE_OK)
    {
      if(sqlite3_exec(db->handle, "ALTER TABLE style_items RENAME TO tmp_style_items", NULL, NULL, NULL)
         != SQLITE_OK)
      {
        fprintf(stderr, "[init] can't rename table style_items\n");
        fprintf(stderr, "[init]   %s\n", sqlite3_errmsg(db->handle));
        sqlite3_exec(db->handle, "ROLLBACK TRANSACTION", NULL, NULL, NULL);
        return version;
      }

      if(sqlite3_exec(
             db->handle,
             "CREATE TABLE style_items (styleid INTEGER, num INTEGER, module INTEGER, "
             "operation VARCHAR(256), op_params BLOB, enabled INTEGER, "
             "blendop_params BLOB, blendop_version INTEGER, multi_priority INTEGER, multi_name VARCHAR(256))",
             NULL, NULL, NULL) != SQLITE_OK)
      {
        fprintf(stderr, "[init] can't create new style_items table\n");
        fprintf(stderr, "[init]   %s\n", sqlite3_errmsg(db->handle));
        sqlite3_exec(db->handle, "ROLLBACK TRANSACTION", NULL, NULL, NULL);
        return version;
      }

      if(sqlite3_exec(db->handle,
                      "INSERT INTO style_items (styleid, num, module, operation, op_params, enabled,"
                      "                         blendop_params, blendop_version, multi_priority, multi_name)"
                      "                  SELECT style_id, num, module, operation, op_params, enabled,"
                      "                         blendop_params, blendop_version, multi_priority, multi_name"
                      "                  FROM   tmp_style_items",
                      NULL, NULL, NULL) != SQLITE_OK)
      {
        fprintf(stderr, "[init] can't populate style_items table from tmp_style_items\n");
        fprintf(stderr, "[init]   %s\n", sqlite3_errmsg(db->handle));
        sqlite3_exec(db->handle, "ROLLBACK TRANSACTION", NULL, NULL, NULL);
        return version;
      }

      if(sqlite3_exec(db->handle, "DROP TABLE tmp_style_items", NULL, NULL, NULL) != SQLITE_OK)
      {
        fprintf(stderr, "[init] can't delete table tmp_style_items\n");
        fprintf(stderr, "[init]   %s\n", sqlite3_errmsg(db->handle));
        sqlite3_exec(db->handle, "ROLLBACK TRANSACTION", NULL, NULL, NULL);
        return version;
      }
    }

    sqlite3_exec(db->handle, "COMMIT", NULL, NULL, NULL);
    new_version = 7;
  }
  else if(version == 7)
  {
    // make sure that we have no film rolls with a NULL folder
    sqlite3_exec(db->handle, "BEGIN TRANSACTION", NULL, NULL, NULL);

    if(sqlite3_exec(db->handle, "ALTER TABLE film_rolls RENAME TO tmp_film_rolls", NULL, NULL, NULL)
       != SQLITE_OK)
    {
      fprintf(stderr, "[init] can't rename table film_rolls\n");
      fprintf(stderr, "[init]   %s\n", sqlite3_errmsg(db->handle));
      sqlite3_exec(db->handle, "ROLLBACK TRANSACTION", NULL, NULL, NULL);
      return version;
    }

    if(sqlite3_exec(db->handle, "CREATE TABLE film_rolls "
                                "(id INTEGER PRIMARY KEY, datetime_accessed CHAR(20), "
                                "folder VARCHAR(1024) NOT NULL)",
                    NULL, NULL, NULL) != SQLITE_OK)
    {
      fprintf(stderr, "[init] can't create new film_rolls table\n");
      fprintf(stderr, "[init]   %s\n", sqlite3_errmsg(db->handle));
      sqlite3_exec(db->handle, "ROLLBACK TRANSACTION", NULL, NULL, NULL);
      return version;
    }

    if(sqlite3_exec(db->handle, "INSERT INTO film_rolls (id, datetime_accessed, folder) "
                                "SELECT id, datetime_accessed, folder "
                                "FROM   tmp_film_rolls "
                                "WHERE  folder IS NOT NULL",
                    NULL, NULL, NULL) != SQLITE_OK)
    {
      fprintf(stderr, "[init] can't populate film_rolls table from tmp_film_rolls\n");
      fprintf(stderr, "[init]   %s\n", sqlite3_errmsg(db->handle));
      sqlite3_exec(db->handle, "ROLLBACK TRANSACTION", NULL, NULL, NULL);
      return version;
    }

    if(sqlite3_exec(db->handle, "DROP TABLE tmp_film_rolls", NULL, NULL, NULL) != SQLITE_OK)
    {
      fprintf(stderr, "[init] can't delete table tmp_film_rolls\n");
      fprintf(stderr, "[init]   %s\n", sqlite3_errmsg(db->handle));
      sqlite3_exec(db->handle, "ROLLBACK TRANSACTION", NULL, NULL, NULL);
      return version;
    }

    sqlite3_exec(db->handle, "COMMIT", NULL, NULL, NULL);
    new_version = 8;
  }
  else if(version == 8)
  {
    // 8 -> 9 added history_end column to images
    sqlite3_exec(db->handle, "BEGIN TRANSACTION", NULL, NULL, NULL);
    if(sqlite3_exec(db->handle, "ALTER TABLE images ADD COLUMN history_end INTEGER", NULL, NULL, NULL)
      != SQLITE_OK)
    {
      fprintf(stderr, "[init] can't add `history_end' column to database\n");
      fprintf(stderr, "[init]   %s\n", sqlite3_errmsg(db->handle));
      sqlite3_exec(db->handle, "ROLLBACK TRANSACTION", NULL, NULL, NULL);
      return version;
    }
    if(sqlite3_exec(db->handle,
      "UPDATE images SET history_end = (SELECT IFNULL(MAX(num) + 1, 0) FROM history WHERE imgid = id)",
                    NULL, NULL, NULL) != SQLITE_OK)
    {
      fprintf(stderr,
              "[init] can't initialize `history_end' with last history entry\n");
      fprintf(stderr, "[init]   %s\n", sqlite3_errmsg(db->handle));
      sqlite3_exec(db->handle, "ROLLBACK TRANSACTION", NULL, NULL, NULL);
      return version;
    }
    sqlite3_exec(db->handle, "COMMIT", NULL, NULL, NULL);
    new_version = 9;
  }
  else if(version == 9)
  {
    // 9 -> 10 cleanup of last update :(
    sqlite3_exec(db->handle, "BEGIN TRANSACTION", NULL, NULL, NULL);
    if(sqlite3_exec(db->handle,
      "UPDATE images SET history_end = (SELECT IFNULL(MAX(num) + 1, 0) FROM history WHERE imgid = id)",
                    NULL, NULL, NULL) != SQLITE_OK)
    {
      fprintf(stderr,
              "[init] can't set `history_end' to 0 where it was NULL\n");
      fprintf(stderr, "[init]   %s\n", sqlite3_errmsg(db->handle));
      sqlite3_exec(db->handle, "ROLLBACK TRANSACTION", NULL, NULL, NULL);
      return version;
    }
    sqlite3_exec(db->handle, "COMMIT", NULL, NULL, NULL);
    new_version = 10;
  }
  else if(version == 10)
  {
    // 10 -> 11 added altitude column to images
    sqlite3_exec(db->handle, "BEGIN TRANSACTION", NULL, NULL, NULL);
    if(sqlite3_exec(db->handle, "ALTER TABLE images ADD COLUMN altitude REAL", NULL, NULL, NULL) != SQLITE_OK)
    {
      fprintf(stderr, "[init] can't add `altitude' column to database\n");
      fprintf(stderr, "[init]   %s\n", sqlite3_errmsg(db->handle));
      sqlite3_exec(db->handle, "ROLLBACK TRANSACTION", NULL, NULL, NULL);
      return version;
    }
    if(sqlite3_exec(db->handle, "UPDATE images SET altitude = NULL", NULL, NULL, NULL) != SQLITE_OK)
    {
      fprintf(stderr, "[init] can't initialize `altitude' with NULL\n");
      fprintf(stderr, "[init]   %s\n", sqlite3_errmsg(db->handle));
      sqlite3_exec(db->handle, "ROLLBACK TRANSACTION", NULL, NULL, NULL);
      return version;
    }
    sqlite3_exec(db->handle, "COMMIT", NULL, NULL, NULL);
    new_version = 11;
  }
  else if(version == 11)
  {
    // 11 -> 12 tagxtag was removed in order to reduce database size
    sqlite3_exec(db->handle, "BEGIN TRANSACTION", NULL, NULL, NULL);
    if(sqlite3_exec(db->handle, "DROP TRIGGER detach_tag", NULL, NULL, NULL) != SQLITE_OK)
    {
      fprintf(stderr, "[init] can't drop trigger `detach_tag' from database\n");
      fprintf(stderr, "[init]   %s\n", sqlite3_errmsg(db->handle));
      sqlite3_exec(db->handle, "ROLLBACK TRANSACTION", NULL, NULL, NULL);
      return version;
    }
    if(sqlite3_exec(db->handle, "DROP TRIGGER attach_tag", NULL, NULL, NULL) != SQLITE_OK)
    {
      fprintf(stderr, "[init] can't drop trigger `attach_tag' from database\n");
      fprintf(stderr, "[init]   %s\n", sqlite3_errmsg(db->handle));
      sqlite3_exec(db->handle, "ROLLBACK TRANSACTION", NULL, NULL, NULL);
      return version;
    }
    if(sqlite3_exec(db->handle, "DROP TRIGGER delete_tag", NULL, NULL, NULL) != SQLITE_OK)
    {
      fprintf(stderr, "[init] can't drop trigger `delete_tag' from database\n");
      fprintf(stderr, "[init]   %s\n", sqlite3_errmsg(db->handle));
      sqlite3_exec(db->handle, "ROLLBACK TRANSACTION", NULL, NULL, NULL);
      return version;
    }
    if(sqlite3_exec(db->handle, "DROP TRIGGER insert_tag", NULL, NULL, NULL) != SQLITE_OK)
    {
      fprintf(stderr, "[init] can't drop trigger `insert_tag' from database\n");
      fprintf(stderr, "[init]   %s\n", sqlite3_errmsg(db->handle));
      sqlite3_exec(db->handle, "ROLLBACK TRANSACTION", NULL, NULL, NULL);
      return version;
    }
    if(sqlite3_exec(db->handle, "DROP TABLE tagxtag", NULL, NULL, NULL) != SQLITE_OK)
    {
      fprintf(stderr, "[init] can't drop table `tagxtag' from database\n");
      fprintf(stderr, "[init]   %s\n", sqlite3_errmsg(db->handle));
      sqlite3_exec(db->handle, "ROLLBACK TRANSACTION", NULL, NULL, NULL);
      return version;
    }
    sqlite3_exec(db->handle, "COMMIT", NULL, NULL, NULL);
    new_version = 12;
  } // maybe in the future, see commented out code elsewhere
    //   else if(version == XXX)
    //   {
    //     sqlite3_exec(db->handle, "ALTER TABLE film_rolls ADD COLUMN external_drive VARCHAR(1024)", NULL,
    //     NULL, NULL);
    //   }
  else
    new_version = version; // should be the fallback so that calling code sees that we are in an infinite loop

  // write the new version to db
  sqlite3_prepare_v2(db->handle, "INSERT OR REPLACE INTO db_info (key, value) VALUES ('version', ?1)", -1, &stmt,
                     NULL);
  sqlite3_bind_int(stmt, 1, new_version);
  sqlite3_step(stmt);
  sqlite3_finalize(stmt);

  return new_version;
}

/* upgrade db from 'version' to CURRENT_DATABASE_VERSION . don't touch this function but
 * _upgrade_schema_step() instead. */
static gboolean _upgrade_schema(dt_database_t *db, int version)
{
  while(version < CURRENT_DATABASE_VERSION)
  {
    int new_version = _upgrade_schema_step(db, version);
    if(new_version == version)
      return FALSE; // we don't know how to upgrade this db. probably a bug in _upgrade_schema_step
    else
      version = new_version;
  }
  return TRUE;
}

/* create the current database schema and set the version in db_info accordingly */
static void _create_schema(dt_database_t *db)
{
  sqlite3_stmt *stmt;
  ////////////////////////////// db_info
  sqlite3_exec(db->handle, "CREATE TABLE db_info (key VARCHAR PRIMARY KEY, value VARCHAR)", NULL,
               NULL, NULL);
  sqlite3_prepare_v2(
      db->handle, "INSERT OR REPLACE INTO db_info (key, value) VALUES ('version', ?1)", -1, &stmt, NULL);
  sqlite3_bind_int(stmt, 1, CURRENT_DATABASE_VERSION);
  sqlite3_step(stmt);
  sqlite3_finalize(stmt);
  ////////////////////////////// film_rolls
  sqlite3_exec(db->handle,
               "CREATE TABLE film_rolls "
               "(id INTEGER PRIMARY KEY, datetime_accessed CHAR(20), "
               //                        "folder VARCHAR(1024), external_drive VARCHAR(1024))", //
               //                        FIXME: make sure to bump CURRENT_DATABASE_VERSION and add a
               //                        case to _upgrade_schema_step when adding this!
               "folder VARCHAR(1024) NOT NULL)",
               NULL, NULL, NULL);
  sqlite3_exec(db->handle, "CREATE INDEX film_rolls_folder_index ON film_rolls (folder)", NULL, NULL, NULL);
  ////////////////////////////// images
  sqlite3_exec(
      db->handle,
      "CREATE TABLE images (id INTEGER PRIMARY KEY AUTOINCREMENT, group_id INTEGER, film_id INTEGER, "
      "width INTEGER, height INTEGER, filename VARCHAR, maker VARCHAR, model VARCHAR, "
      "lens VARCHAR, exposure REAL, aperture REAL, iso REAL, focal_length REAL, "
      "focus_distance REAL, datetime_taken CHAR(20), flags INTEGER, "
      "output_width INTEGER, output_height INTEGER, crop REAL, "
      "raw_parameters INTEGER, raw_denoise_threshold REAL, "
      "raw_auto_bright_threshold REAL, raw_black INTEGER, raw_maximum INTEGER, "
      "caption VARCHAR, description VARCHAR, license VARCHAR, sha1sum CHAR(40), "
      "orientation INTEGER, histogram BLOB, lightmap BLOB, longitude REAL, "
      "latitude REAL, altitude REAL, color_matrix BLOB, colorspace INTEGER, version INTEGER, "
      "max_version INTEGER, write_timestamp INTEGER, history_end INTEGER)",
      NULL, NULL, NULL);
  sqlite3_exec(db->handle, "CREATE INDEX images_group_id_index ON images (group_id)", NULL, NULL, NULL);
  sqlite3_exec(db->handle, "CREATE INDEX images_film_id_index ON images (film_id)", NULL, NULL, NULL);
  sqlite3_exec(db->handle, "CREATE INDEX images_filename_index ON images (filename)", NULL, NULL, NULL);
  ////////////////////////////// selected_images
  sqlite3_exec(db->handle, "CREATE TABLE selected_images (imgid INTEGER PRIMARY KEY)", NULL, NULL, NULL);
  ////////////////////////////// history
  sqlite3_exec(
      db->handle,
      "CREATE TABLE history (imgid INTEGER, num INTEGER, module INTEGER, "
      "operation VARCHAR(256), op_params BLOB, enabled INTEGER, "
      "blendop_params BLOB, blendop_version INTEGER, multi_priority INTEGER, multi_name VARCHAR(256))",
      NULL, NULL, NULL);
  sqlite3_exec(db->handle, "CREATE INDEX history_imgid_index ON history (imgid)", NULL, NULL, NULL);
  ////////////////////////////// mask
  sqlite3_exec(db->handle,
               "CREATE TABLE mask (imgid INTEGER, formid INTEGER, form INTEGER, name VARCHAR(256), "
               "version INTEGER, points BLOB, points_count INTEGER, source BLOB)",
               NULL, NULL, NULL);
  ////////////////////////////// tags
  sqlite3_exec(db->handle, "CREATE TABLE tags (id INTEGER PRIMARY KEY, name VARCHAR, icon BLOB, "
                           "description VARCHAR, flags INTEGER)", NULL, NULL, NULL);
  ////////////////////////////// tagged_images
<<<<<<< HEAD
  sqlite3_exec(db->handle, "CREATE TABLE tagged_images (imgid INTEGER, tagid INTEGER, "
                           "PRIMARY KEY (imgid, tagid))", NULL, NULL, NULL);
  sqlite3_exec(db->handle, "CREATE INDEX tagged_images_tagid_index ON tagged_images (tagid)", NULL, NULL, NULL);
  ////////////////////////////// tagxtag
  sqlite3_exec(db->handle, "CREATE TABLE tagxtag (id1 INTEGER, id2 INTEGER, count INTEGER, "
                           "PRIMARY KEY (id1, id2))", NULL, NULL, NULL);
  sqlite3_exec(db->handle, "CREATE TRIGGER insert_tag AFTER INSERT ON tags"
                           " BEGIN"
                           "   INSERT INTO tagxtag SELECT id, new.id, 0 FROM TAGS;"
                           "   UPDATE tagxtag SET count = 1000000 WHERE id1=new.id AND id2=new.id;"
                           " END",
               NULL, NULL, NULL);
  sqlite3_exec(db->handle, "CREATE TRIGGER delete_tag BEFORE DELETE on tags"
                           " BEGIN"
                           "   DELETE FROM tagxtag WHERE id1=old.id OR id2=old.id;"
                           "   DELETE FROM tagged_images WHERE tagid=old.id;"
                           " END",
               NULL, NULL, NULL);
  sqlite3_exec(
      db->handle,
      "CREATE TRIGGER attach_tag AFTER INSERT ON tagged_images"
      " BEGIN"
      "   UPDATE tagxtag"
      "     SET count = count + 1"
      "     WHERE (id1=new.tagid AND id2 IN (SELECT tagid FROM tagged_images WHERE imgid=new.imgid))"
      "        OR (id2=new.tagid AND id1 IN (SELECT tagid FROM tagged_images WHERE imgid=new.imgid));"
      " END",
      NULL, NULL, NULL);
  sqlite3_exec(
      db->handle,
      "CREATE TRIGGER detach_tag BEFORE DELETE ON tagged_images"
      " BEGIN"
      "   UPDATE tagxtag"
      "     SET count = count - 1"
      "     WHERE (id1=old.tagid AND id2 IN (SELECT tagid FROM tagged_images WHERE imgid=old.imgid))"
      "        OR (id2=old.tagid AND id1 IN (SELECT tagid FROM tagged_images WHERE imgid=old.imgid));"
      " END",
      NULL, NULL, NULL);
=======
  DT_DEBUG_SQLITE3_EXEC(db->handle, "CREATE TABLE tagged_images (imgid INTEGER, tagid INTEGER, "
                                    "PRIMARY KEY (imgid, tagid))",
                        NULL, NULL, NULL);
  DT_DEBUG_SQLITE3_EXEC(db->handle, "CREATE INDEX tagged_images_tagid_index ON tagged_images (tagid)", NULL,
                        NULL, NULL);
>>>>>>> 43f8a67a
  ////////////////////////////// styles
  sqlite3_exec(db->handle, "CREATE TABLE styles (id INTEGER, name VARCHAR, description VARCHAR)",
                        NULL, NULL, NULL);
  ////////////////////////////// style_items
  sqlite3_exec(
      db->handle,
      "CREATE TABLE style_items (styleid INTEGER, num INTEGER, module INTEGER, "
      "operation VARCHAR(256), op_params BLOB, enabled INTEGER, "
      "blendop_params BLOB, blendop_version INTEGER, multi_priority INTEGER, multi_name VARCHAR(256))",
      NULL, NULL, NULL);
  ////////////////////////////// color_labels
  sqlite3_exec(db->handle, "CREATE TABLE color_labels (imgid INTEGER, color INTEGER)", NULL, NULL, NULL);
  sqlite3_exec(db->handle, "CREATE UNIQUE INDEX color_labels_idx ON color_labels (imgid, color)", NULL, NULL,
               NULL);
  ////////////////////////////// meta_data
  sqlite3_exec(db->handle, "CREATE TABLE meta_data (id INTEGER, key INTEGER, value VARCHAR)", NULL, NULL, NULL);
  sqlite3_exec(db->handle, "CREATE INDEX metadata_index ON meta_data (id, key)", NULL, NULL, NULL);
  ////////////////////////////// presets
  sqlite3_exec(db->handle, "CREATE TABLE presets (name VARCHAR, description VARCHAR, operation "
                           "VARCHAR, op_version INTEGER, op_params BLOB, "
                           "enabled INTEGER, blendop_params BLOB, blendop_version INTEGER, "
                           "multi_priority INTEGER, multi_name VARCHAR(256), "
                           "model VARCHAR, maker VARCHAR, lens VARCHAR, iso_min REAL, iso_max REAL, "
                           "exposure_min REAL, exposure_max REAL, "
                           "aperture_min REAL, aperture_max REAL, focal_length_min REAL, "
                           "focal_length_max REAL, writeprotect INTEGER, "
                           "autoapply INTEGER, filter INTEGER, def INTEGER, format INTEGER)",
               NULL, NULL, NULL);
  sqlite3_exec(db->handle, "CREATE UNIQUE INDEX presets_idx ON presets(name, operation, op_version)", NULL, NULL,
               NULL);
}

static void _sanitize_db(dt_database_t *db)
{
  sqlite3_stmt *stmt, *innerstmt;

  /* first let's get rid of non-utf8 tags. */
  sqlite3_prepare_v2(db->handle, "SELECT id, name FROM tags", -1, &stmt, NULL);
  sqlite3_prepare_v2(db->handle, "UPDATE tags SET name = ?1 WHERE id = ?2", -1, &innerstmt, NULL);
  while(sqlite3_step(stmt) == SQLITE_ROW)
  {
    int id = sqlite3_column_int(stmt, 0);
    const char *tag = (const char *)sqlite3_column_text(stmt, 1);

    if(!g_utf8_validate(tag, -1, NULL))
    {
      gchar *new_tag = dt_util_foo_to_utf8(tag);
      fprintf(stderr, "[init]: tag `%s' is not valid utf8, replacing it with `%s'\n", tag, new_tag);
      if(tag)
      {
        sqlite3_bind_text(innerstmt, 1, new_tag, -1, SQLITE_TRANSIENT);
        sqlite3_bind_int(innerstmt, 2, id);
        sqlite3_step(innerstmt);
        sqlite3_reset(innerstmt);
        sqlite3_clear_bindings(innerstmt);
        g_free(new_tag);
      }
    }
  }
  sqlite3_finalize(stmt);
  sqlite3_finalize(innerstmt);
}

typedef struct result_t
{
 enum {RESULT_NONE, RESULT_CLOSE, RESULT_DELETE} result;
 GtkWidget *window;
} result_t;

static void _button_handler_close(GtkButton *button, gpointer data)
{
  result_t *result = (result_t *)data;
  result->result = RESULT_CLOSE;
  gtk_widget_destroy(result->window);
  gtk_main_quit();
}

static void _button_handler_delete(GtkButton *button, gpointer data)
{
  result_t *result = (result_t *)data;
  result->result = RESULT_DELETE;
  gtk_widget_destroy(result->window);
  gtk_main_quit();
}

dt_database_t *dt_database_init(const char *alternative)
{
start:
  /* migrate default database location to new default */
  _database_migrate_to_xdg_structure();

  /* delete old mipmaps files */
  _database_delete_mipmaps_files();

  /* lets construct the db filename  */
  gchar *dbname = NULL;
  gchar dbfilename[PATH_MAX] = { 0 };
  gchar datadir[PATH_MAX] = { 0 };

  dt_loc_get_user_config_dir(datadir, sizeof(datadir));

  if(alternative == NULL)
  {
    dbname = dt_conf_get_string("database");
    if(!dbname)
      snprintf(dbfilename, sizeof(dbfilename), "%s/library.db", datadir);
    else if(!strcmp(dbname, ":memory:"))
      snprintf(dbfilename, sizeof(dbfilename), "%s", dbname);
    else if(dbname[0] != '/')
      snprintf(dbfilename, sizeof(dbfilename), "%s/%s", datadir, dbname);
    else
      snprintf(dbfilename, sizeof(dbfilename), "%s", dbname);
  }
  else
  {
    snprintf(dbfilename, sizeof(dbfilename), "%s", alternative);

    GFile *galternative = g_file_new_for_path(alternative);
    dbname = g_file_get_basename(galternative);
    g_object_unref(galternative);
  }

  /* create database */
  dt_database_t *db = (dt_database_t *)g_malloc0(sizeof(dt_database_t));
  db->dbfilename = g_strdup(dbfilename);
  db->is_new_database = FALSE;
  db->lock_acquired = FALSE;

/* having more than one instance of darktable using the same database is a bad idea */
/* try to get a lock for the database */
#ifdef __WIN32__
  db->lock_acquired = TRUE;
#else
  mode_t old_mode;
  int fd = 0, lock_tries = 0;
  if(!strcmp(dbfilename, ":memory:"))
  {
    db->lock_acquired = TRUE;
  }
  else
  {
    db->lockfile = g_strconcat(dbfilename, ".lock", NULL);
  lock_again:
    lock_tries++;
    old_mode = umask(0);
    fd = open(db->lockfile, O_RDWR | O_CREAT | O_EXCL, 0666);
    umask(old_mode);

    if(fd != -1) // the lockfile was successfully created - write our PID into it
    {
      gchar *pid = g_strdup_printf("%d", getpid());
      if(write(fd, pid, strlen(pid) + 1) > -1) db->lock_acquired = TRUE;
      g_free(pid);
      close(fd);
    }
    else // the lockfile already exists - see if it's a stale one left over from a crashed instance
    {
      char buf[64];
      memset(buf, 0, sizeof(buf));
      fd = open(db->lockfile, O_RDWR | O_CREAT, 0666);
      if(fd != -1)
      {
        if(read(fd, buf, sizeof(buf) - 1) > -1)
        {
          int other_pid = atoi(buf);
          if((kill(other_pid, 0) == -1) && errno == ESRCH)
          {
            // the other process seems to no longer exist. unlink the .lock file and try again
            unlink(db->lockfile);
            if(lock_tries < 5)
            {
              close(fd);
              goto lock_again;
            }
          }
          else
          {
            fprintf(
                stderr,
                "[init] the database lock file contains a pid that seems to be alive in your system: %d\n",
                other_pid);
          }
        }
        else
        {
          fprintf(stderr, "[init] the database lock file seems to be empty\n");
        }
        close(fd);
      }
      else
      {
        fprintf(stderr, "[init] error opening the database lock file for reading\n");
      }
    }
  }
#endif

  if(!db->lock_acquired)
  {
    fprintf(stderr, "[init] database is locked, probably another process is already using it\n");
    g_free(dbname);
    return db;
  }

  /* test if databasefile is available */
  if(!g_file_test(dbfilename, G_FILE_TEST_IS_REGULAR)) db->is_new_database = TRUE;

  /* opening / creating database */
  if(sqlite3_open(db->dbfilename, &db->handle))
  {
    fprintf(stderr, "[init] could not find database ");
    if(dbname)
      fprintf(stderr, "`%s'!\n", dbname);
    else
      fprintf(stderr, "\n");
    fprintf(stderr, "[init] maybe your %s/darktablerc is corrupt?\n", datadir);
    dt_loc_get_datadir(dbfilename, sizeof(dbfilename));
    fprintf(stderr, "[init] try `cp %s/darktablerc %s/darktablerc'\n", dbfilename, datadir);
    sqlite3_close(db->handle);
    g_free(dbname);
    g_free(db->lockfile);
    g_free(db->dbfilename);
    g_free(db);
    return NULL;
  }

  /* attach a memory database to db connection for use with temporary tables
     used during instance life time, which is discarded on exit.
  */
  sqlite3_exec(db->handle, "attach database ':memory:' as memory", NULL, NULL, NULL);

  sqlite3_exec(db->handle, "PRAGMA synchronous = OFF", NULL, NULL, NULL);
  sqlite3_exec(db->handle, "PRAGMA journal_mode = MEMORY", NULL, NULL, NULL);
  sqlite3_exec(db->handle, "PRAGMA page_size = 32768", NULL, NULL, NULL);

  /* now that we got a functional database that is locked for us we can make sure that the schema is set up */
  // does the db contain the new 'db_info' table?
  sqlite3_stmt *stmt;
  int rc = sqlite3_prepare_v2(db->handle, "select value from db_info where key = 'version'", -1, &stmt, NULL);
  if(rc == SQLITE_OK && sqlite3_step(stmt) == SQLITE_ROW)
  {
    // compare the version of the db with what is current for this executable
    const int db_version = sqlite3_column_int(stmt, 0);
    sqlite3_finalize(stmt);
    if(db_version < CURRENT_DATABASE_VERSION)
    {
      // older: upgrade
      if(!_upgrade_schema(db, db_version))
      {
        // we couldn't upgrade the db for some reason. bail out.
        fprintf(stderr, "[init] database `%s' couldn't be upgraded from version %d to %d. aborting\n", dbname,
                db_version, CURRENT_DATABASE_VERSION);
        dt_database_destroy(db);
        db = NULL;
        goto error;
      }
    }
    else if(db_version > CURRENT_DATABASE_VERSION)
    {
      // newer: bail out. it's better than what we did before: delete everything
      fprintf(stderr, "[init] database version of `%s' is too new for this build of darktable. aborting\n",
              dbname);
      dt_database_destroy(db);
      db = NULL;
      goto error;
    }
    // else: the current version, do nothing
  }
  else if(rc == SQLITE_CORRUPT || rc == SQLITE_NOTADB)
  {
    // oh, bad situation. the database is corrupt and can't be read!
    // we inform the user here and let him decide what to do: exit or delete and try again.

    GtkWidget *window = gtk_window_new(GTK_WINDOW_TOPLEVEL);

    gtk_window_set_icon_name(GTK_WINDOW(window), "darktable");
    gtk_window_set_title(GTK_WINDOW(window), _("darktable - error opening database"));
    g_signal_connect(window, "destroy", G_CALLBACK(gtk_main_quit), NULL);

    GtkWidget *vbox = gtk_box_new(GTK_ORIENTATION_VERTICAL, 5);
    gtk_container_add(GTK_CONTAINER(window), vbox);

    GtkWidget *label = gtk_label_new(_("an error has occured while trying to open the database from"));
    gtk_widget_set_halign(label, GTK_ALIGN_START);
    gtk_box_pack_start(GTK_BOX(vbox), label, TRUE, TRUE, 0);

    char *label_text = g_strdup_printf("<span style=\"italic\">%s</span>", dbfilename);
    label = gtk_label_new(NULL);
    gtk_label_set_markup(GTK_LABEL(label), label_text);
    gtk_box_pack_start(GTK_BOX(vbox), label, TRUE, TRUE, 0);

    label = gtk_label_new(_("it seems that the database is corrupt.\ndo you want to close darktable now "
                            "to manually restore\nthe database from a backup or start with a new one?"));
    gtk_widget_set_halign(label, GTK_ALIGN_START);
    gtk_box_pack_start(GTK_BOX(vbox), label, TRUE, TRUE, 0);

    GtkWidget *hbox = gtk_box_new(GTK_ORIENTATION_HORIZONTAL, 5);
    gtk_box_pack_start(GTK_BOX(vbox), hbox, TRUE, TRUE, 0);

    result_t result = {.result = RESULT_NONE, .window = window};

    GtkWidget *button = gtk_button_new_with_label(_("close darktable"));
    g_signal_connect(G_OBJECT(button), "clicked", G_CALLBACK(_button_handler_close), &result);
    gtk_box_pack_start(GTK_BOX(hbox), button, TRUE, TRUE, 0);

    button = gtk_button_new_with_label(_("delete database"));
    g_signal_connect(G_OBJECT(button), "clicked", G_CALLBACK(_button_handler_delete), &result);
    gtk_box_pack_start(GTK_BOX(hbox), button, TRUE, TRUE, 0);

    gtk_widget_show_all(window);
    gtk_main();

    g_free(label_text);

    dt_database_destroy(db);
    db = NULL;

    if(result.result == RESULT_DELETE)
    {
      fprintf(stderr, "[init] deleting `%s' on user request", dbfilename);

      if(g_unlink(dbfilename) == 0)
        fprintf(stderr, " ... ok\n");
      else
        fprintf(stderr, " ... failed\n");

      goto start;
    }
    else
    {
      fprintf(stderr, "[init] database `%s' is corrupt and can't be opened! either replace it from a backup or "
                      "delete the file so that darktable can create a new one the next time. aborting\n", dbname);
      goto error;
    }
  }
  else
  {
    // does it contain the legacy 'settings' table?
    sqlite3_finalize(stmt);
    rc = sqlite3_prepare_v2(db->handle, "select settings from settings", -1, &stmt, NULL);
    if(rc == SQLITE_OK && sqlite3_step(stmt) == SQLITE_ROW)
    {
      // the old blob had the version as an int in the first place
      const void *set = sqlite3_column_blob(stmt, 0);
      const int db_version = *(int *)set;
      sqlite3_finalize(stmt);
      if(!_migrate_schema(db, db_version)) // bring the legacy layout to the first one known to our upgrade
                                           // path ...
      {
        // we couldn't migrate the db for some reason. bail out.
        fprintf(stderr, "[init] database `%s' couldn't be migrated from the legacy version %d. aborting\n",
                dbname, db_version);
        dt_database_destroy(db);
        db = NULL;
        goto error;
      }
      if(!_upgrade_schema(db, 1)) // ... and upgrade it
      {
        // we couldn't upgrade the db for some reason. bail out.
        fprintf(stderr, "[init] database `%s' couldn't be upgraded from version 1 to %d. aborting\n", dbname,
                CURRENT_DATABASE_VERSION);
        dt_database_destroy(db);
        db = NULL;
        goto error;
      }
    }
    else
    {
      sqlite3_finalize(stmt);
      _create_schema(db); // a brand new db it seems
    }
  }

  // create the in-memory tables
  // temporary stuff for some ops, need this for some reason with newer sqlite3:
  sqlite3_exec(db->handle, "CREATE TABLE memory.color_labels_temp (imgid INTEGER PRIMARY KEY)", NULL, NULL, NULL);
  sqlite3_exec(
      db->handle,
      "CREATE TABLE memory.collected_images (rowid INTEGER PRIMARY KEY AUTOINCREMENT, imgid INTEGER)", NULL,
      NULL, NULL);
  sqlite3_exec(db->handle, "CREATE TABLE memory.tmp_selection (imgid INTEGER)", NULL, NULL, NULL);
  sqlite3_exec(db->handle, "CREATE TABLE memory.tagq (tmpid INTEGER PRIMARY KEY, id INTEGER)", NULL, NULL, NULL);
  sqlite3_exec(db->handle, "CREATE TABLE memory.taglist "
                           "(tmpid INTEGER PRIMARY KEY, id INTEGER UNIQUE ON CONFLICT REPLACE, count INTEGER)",
               NULL, NULL, NULL);
  sqlite3_exec(
      db->handle,
      "CREATE TABLE memory.history (imgid INTEGER, num INTEGER, module INTEGER, "
      "operation VARCHAR(256) UNIQUE ON CONFLICT REPLACE, op_params BLOB, enabled INTEGER, "
      "blendop_params BLOB, blendop_version INTEGER, multi_priority INTEGER, multi_name VARCHAR(256))",
      NULL, NULL, NULL);
  sqlite3_exec(
      db->handle,
      "CREATE TABLE MEMORY.style_items (styleid INTEGER, num INTEGER, module INTEGER, "
      "operation VARCHAR(256), op_params BLOB, enabled INTEGER, "
      "blendop_params BLOB, blendop_version INTEGER, multi_priority INTEGER, multi_name VARCHAR(256))",
      NULL, NULL, NULL);

  // create a table legacy_presets with all the presets from pre-auto-apply-cleanup darktable.
  dt_legacy_presets_create(db);

  // drop table settings -- we don't want old versions of dt to drop our tables
  sqlite3_exec(db->handle, "drop table settings", NULL, NULL, NULL);

  // take care of potential bad data in the db.
  _sanitize_db(db);

error:
  g_free(dbname);

  return db;
}

void dt_database_destroy(const dt_database_t *db)
{
  sqlite3_close(db->handle);
  if (db->lockfile)
  {
    unlink(db->lockfile);
    g_free(db->lockfile);
  }
  g_free(db->dbfilename);
  g_free((dt_database_t *)db);
}

sqlite3 *dt_database_get(const dt_database_t *db)
{
  return db ? db->handle : NULL;
}

const gchar *dt_database_get_path(const struct dt_database_t *db)
{
  return db->dbfilename;
}

static void _database_migrate_to_xdg_structure()
{
  gchar dbfilename[PATH_MAX] = { 0 };
  gchar *conf_db = dt_conf_get_string("database");

  gchar datadir[PATH_MAX] = { 0 };
  dt_loc_get_datadir(datadir, sizeof(datadir));

  if(conf_db && conf_db[0] != '/')
  {
    char *homedir = getenv("HOME");
    snprintf(dbfilename, sizeof(dbfilename), "%s/%s", homedir, conf_db);
    if(g_file_test(dbfilename, G_FILE_TEST_EXISTS))
    {
      fprintf(stderr, "[init] moving database into new XDG directory structure\n");
      char destdbname[PATH_MAX] = { 0 };
      snprintf(destdbname, sizeof(dbfilename), "%s/%s", datadir, "library.db");
      if(!g_file_test(destdbname, G_FILE_TEST_EXISTS))
      {
        rename(dbfilename, destdbname);
        dt_conf_set_string("database", "library.db");
      }
    }
  }

  g_free(conf_db);
}

/* delete old mipmaps files */
static void _database_delete_mipmaps_files()
{
  /* This migration is intended to be run only from 0.9.x to new cache in 1.0 */

  // Directory
  char cachedir[PATH_MAX] = { 0 }, mipmapfilename[PATH_MAX] = { 0 };
  dt_loc_get_user_cache_dir(cachedir, sizeof(cachedir));

  snprintf(mipmapfilename, sizeof(mipmapfilename), "%s/mipmaps", cachedir);

  if(access(mipmapfilename, F_OK) != -1)
  {
    fprintf(stderr, "[mipmap_cache] dropping old version file: %s\n", mipmapfilename);
    unlink(mipmapfilename);

    snprintf(mipmapfilename, sizeof(mipmapfilename), "%s/mipmaps.fallback", cachedir);

    if(access(mipmapfilename, F_OK) != -1) unlink(mipmapfilename);
  }
}

gboolean dt_database_get_lock_acquired(const dt_database_t *db)
{
  return db->lock_acquired;
}

// modelines: These editor modelines have been set for all relevant files by tools/update_modelines.sh
// vim: shiftwidth=2 expandtab tabstop=2 cindent
// kate: tab-indents: off; indent-width 2; replace-tabs on; indent-mode cstyle; remove-trailing-spaces modified;<|MERGE_RESOLUTION|>--- conflicted
+++ resolved
@@ -868,52 +868,9 @@
   sqlite3_exec(db->handle, "CREATE TABLE tags (id INTEGER PRIMARY KEY, name VARCHAR, icon BLOB, "
                            "description VARCHAR, flags INTEGER)", NULL, NULL, NULL);
   ////////////////////////////// tagged_images
-<<<<<<< HEAD
   sqlite3_exec(db->handle, "CREATE TABLE tagged_images (imgid INTEGER, tagid INTEGER, "
                            "PRIMARY KEY (imgid, tagid))", NULL, NULL, NULL);
   sqlite3_exec(db->handle, "CREATE INDEX tagged_images_tagid_index ON tagged_images (tagid)", NULL, NULL, NULL);
-  ////////////////////////////// tagxtag
-  sqlite3_exec(db->handle, "CREATE TABLE tagxtag (id1 INTEGER, id2 INTEGER, count INTEGER, "
-                           "PRIMARY KEY (id1, id2))", NULL, NULL, NULL);
-  sqlite3_exec(db->handle, "CREATE TRIGGER insert_tag AFTER INSERT ON tags"
-                           " BEGIN"
-                           "   INSERT INTO tagxtag SELECT id, new.id, 0 FROM TAGS;"
-                           "   UPDATE tagxtag SET count = 1000000 WHERE id1=new.id AND id2=new.id;"
-                           " END",
-               NULL, NULL, NULL);
-  sqlite3_exec(db->handle, "CREATE TRIGGER delete_tag BEFORE DELETE on tags"
-                           " BEGIN"
-                           "   DELETE FROM tagxtag WHERE id1=old.id OR id2=old.id;"
-                           "   DELETE FROM tagged_images WHERE tagid=old.id;"
-                           " END",
-               NULL, NULL, NULL);
-  sqlite3_exec(
-      db->handle,
-      "CREATE TRIGGER attach_tag AFTER INSERT ON tagged_images"
-      " BEGIN"
-      "   UPDATE tagxtag"
-      "     SET count = count + 1"
-      "     WHERE (id1=new.tagid AND id2 IN (SELECT tagid FROM tagged_images WHERE imgid=new.imgid))"
-      "        OR (id2=new.tagid AND id1 IN (SELECT tagid FROM tagged_images WHERE imgid=new.imgid));"
-      " END",
-      NULL, NULL, NULL);
-  sqlite3_exec(
-      db->handle,
-      "CREATE TRIGGER detach_tag BEFORE DELETE ON tagged_images"
-      " BEGIN"
-      "   UPDATE tagxtag"
-      "     SET count = count - 1"
-      "     WHERE (id1=old.tagid AND id2 IN (SELECT tagid FROM tagged_images WHERE imgid=old.imgid))"
-      "        OR (id2=old.tagid AND id1 IN (SELECT tagid FROM tagged_images WHERE imgid=old.imgid));"
-      " END",
-      NULL, NULL, NULL);
-=======
-  DT_DEBUG_SQLITE3_EXEC(db->handle, "CREATE TABLE tagged_images (imgid INTEGER, tagid INTEGER, "
-                                    "PRIMARY KEY (imgid, tagid))",
-                        NULL, NULL, NULL);
-  DT_DEBUG_SQLITE3_EXEC(db->handle, "CREATE INDEX tagged_images_tagid_index ON tagged_images (tagid)", NULL,
-                        NULL, NULL);
->>>>>>> 43f8a67a
   ////////////////////////////// styles
   sqlite3_exec(db->handle, "CREATE TABLE styles (id INTEGER, name VARCHAR, description VARCHAR)",
                         NULL, NULL, NULL);

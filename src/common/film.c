--- conflicted
+++ resolved
@@ -313,38 +313,23 @@
       
     /* insert a new film roll into database */
     DT_DEBUG_SQLITE3_PREPARE_V2(dt_database_get(darktable.db),
-<<<<<<< HEAD
-      "insert into film_rolls (id, datetime_accessed, folder, external_drive) values "
-      "(null, ?1, ?2, ?3)", -1, &stmt, NULL);
-=======
-                                "insert into film_rolls (id, datetime_accessed, folder) values "
-                                "(null, ?1, ?2)", -1, &stmt, NULL);
->>>>>>> 78f8966c
+                                "insert into film_rolls (id, datetime_accessed, folder, external_drive) values "
+                                "(null, ?1, ?2, ?3)", -1, &stmt, NULL);
     DT_DEBUG_SQLITE3_BIND_TEXT(stmt, 1, datetime, strlen(datetime),
                                SQLITE_STATIC);
     DT_DEBUG_SQLITE3_BIND_TEXT(stmt, 2, dirname, strlen(dirname),
-<<<<<<< HEAD
-      SQLITE_STATIC);
+                               SQLITE_STATIC);
     DT_DEBUG_SQLITE3_BIND_TEXT(stmt, 3, mount_name, strlen(mount_name),
-      SQLITE_STATIC);
+                               SQLITE_STATIC);
     
-    rc = sqlite3_step(stmt);
-    if(rc != SQLITE_DONE) 
-      fprintf(stderr, "[film_import] failed to insert film roll! %s\n", 
-        sqlite3_errmsg(dt_database_get(darktable.db)));
-    sqlite3_finalize(stmt);
-  
-    if (mount_name != NULL) g_free (mount_name);
-    
-=======
-                               SQLITE_STATIC);
     rc = sqlite3_step(stmt);
     if(rc != SQLITE_DONE)
       fprintf(stderr, "[film_import] failed to insert film roll! %s\n",
               sqlite3_errmsg(dt_database_get(darktable.db)));
     sqlite3_finalize(stmt);
-
->>>>>>> 78f8966c
+    
+    if (mount_name != NULL) g_free (mount_name);
+
     /* requery for filmroll and fetch new id */
     DT_DEBUG_SQLITE3_PREPARE_V2(dt_database_get(darktable.db),
                                 "select id from film_rolls where folder=?1", -1, &stmt, NULL);
@@ -481,15 +466,9 @@
       /* cleanup previously imported filmroll*/
       if(cfr && cfr!=film)
       {
-<<<<<<< HEAD
-  dt_film_cleanup(cfr);
-  g_free(cfr);
-  cfr = NULL;
-=======
         dt_film_cleanup(cfr);
         g_free(cfr);
         cfr = NULL;
->>>>>>> 78f8966c
       }
 
       /* initialize and create a new film to import to */
@@ -539,17 +518,11 @@
 {
   // remove all empty film rolls from db:
   DT_DEBUG_SQLITE3_EXEC(dt_database_get(darktable.db),
-<<<<<<< HEAD
-    "delete from film_rolls where id in (select id from film_rolls as B where "
-    "(select count(A.id) from images as A where A.film_id=B.id)=0)",
-    NULL, NULL, NULL);
-  
-  dt_control_signal_raise(darktable.signals , DT_SIGNAL_FILMROLLS_CHANGED);
-=======
                         "delete from film_rolls where id in (select id from film_rolls as B where "
                         "(select count(A.id) from images as A where A.film_id=B.id)=0)",
                         NULL, NULL, NULL);
->>>>>>> 78f8966c
+
+  dt_control_signal_raise(darktable.signals , DT_SIGNAL_FILMROLLS_CHANGED);
 }
 
 int dt_film_is_empty(const int id)
